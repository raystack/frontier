--- conflicted
+++ resolved
@@ -2,14 +2,6 @@
 
 import (
 	"github.com/odpf/shield/core/relation"
-<<<<<<< HEAD
-=======
-	"github.com/odpf/shield/internal/api/v1beta1/mocks"
-	"github.com/stretchr/testify/assert"
-	"github.com/stretchr/testify/mock"
->>>>>>> faaa4f79
-
-	shieldv1beta1 "github.com/odpf/shield/proto/v1beta1"
 )
 
 var (
@@ -24,14 +16,6 @@
 			ID:          "object-id",
 			NamespaceID: "ns2",
 		},
-	}
-
-	testRelationPB = &shieldv1beta1.Relation{
-		Id:              "relation-id-1",
-		ObjectId:        "object-id",
-		ObjectNamespace: "ns2",
-		Subject:         "ns1:subject-id",
-		RoleName:        "role1",
 	}
 )
 
