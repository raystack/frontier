{
  "name": "@raystack/frontier",
  "version": "0.32.1",
  "description": "A js library for frontier",
  "sideEffects": false,
  "main": "./dist/index.js",
  "module": "./dist/index.mjs",
  "types": "./dist/index.d.ts",
  "files": [
    "dist/**/*",
    "react/dist/**/*",
    "api-client/dist/**/*",
    "README.md"
  ],
  "scripts": {
    "build": "tsup",
    "dev": "tsup react/index.ts --watch --ignore-watch react/dist",
    "size": "size-limit",
    "lint": "eslint \"./**/*.ts*\" --ignore-pattern \"*.d.ts\" --ignore-pattern \"*.test.ts\"",
    "bump-version": "node scripts/bump-version.js",
    "release:ci": "release-it --ci --no-increment --npm.ignoreVersion",
    "release:dry": "release-it --dry-run --npm.ignoreVersion",
    "release": "release-it",
    "test": "jest",
    "gen:client": "npx swagger-typescript-api -p ../../../../proto/apidocs.swagger.yaml -o api-client --modular"
  },
  "author": "pyadav9678@gmail.com",
  "license": "Apache-2.0",
  "lint-staged": {
    "*.{json,md,html,js,jsx,ts,tsx}": [
      "prettier --write"
    ]
  },
  "size-limit": [
    {
      "path": "dist/index.js",
      "limit": "200 KB"
    }
  ],
  "exports": {
    "./package.json": "./package.json",
    ".": {
      "types": "./dist/index.d.ts",
      "import": "./dist/index.mjs",
      "module": "./dist/index.mjs",
      "require": "./dist/index.js"
    },
    "./react": {
      "types": "./react/dist/index.d.ts",
      "import": "./react/dist/index.mjs",
      "module": "./react/dist/index.mjs",
      "require": "./react/dist/index.js"
    },
    "./api-client": {
      "types": "./api-client/dist/index.d.ts",
      "import": "./api-client/dist/index.mjs",
      "module": "./api-client/dist/index.mjs",
      "require": "./api-client/dist/index.js"
    }
  },
  "devDependencies": {
    "@jest/globals": "^29.7.0",
    "@radix-ui/react-icons": "^1.3.0",
<<<<<<< HEAD
    "@raystack/apsara": "0.46.0-rc.4",
=======
    "@raystack/apsara": "0.46.0-rc.5",
>>>>>>> 42126f78
    "@raystack/eslint-config": "workspace:^",
    "@raystack/frontier-tsconfig": "workspace:^",
    "@size-limit/preset-small-lib": "^8.2.6",
    "@types/jest": "^29.5.11",
    "@types/lodash": "^4.14.202",
    "@types/node": "^20.6.3",
    "@types/react": "^18.2.22",
    "@types/react-dom": "^18.2.7",
    "@types/uuid": "^10.0.0",
    "@types/validator": "^13.12.2",
    "esbuild-css-modules-plugin": "^2.7.1",
    "esbuild-plugin-external-global": "^1.0.1",
    "eslint": "^7.32.0",
    "jest": "^29.7.0",
    "np": "^7.7.0",
    "prettier": "^2.8.8",
    "release-it": "^16.2.1",
    "semver": "^7.5.4",
    "size-limit": "^8.2.6",
    "swagger-typescript-api": "^13.0.3",
    "ts-jest": "^29.1.1",
    "tsup": "^6.7.0",
    "typescript": "^5.2.2"
  },
  "dependencies": {
    "@hookform/resolvers": "^3.3.1",
    "@tanstack/react-router": "1.58.17",
    "axios": "^1.6.0",
    "class-variance-authority": "^0.7.0",
    "dayjs": "^1.11.10",
    "lodash": "^4.17.21",
    "query-string": "^8.1.0",
    "react-hook-form": "^7.46.2",
    "react-image-crop": "^10.1.8",
    "slugify": "^1.6.6",
    "uuid": "^10.0.0",
    "validator": "^13.12.0",
    "yup": "^1.2.0"
  },
  "peerDependencies": {
    "@raystack/apsara": ">=0.30.0",
    "react": "^18.2.0"
  },
  "peerDependenciesMeta": {
    "react": {
      "optional": true
    },
    "svelte": {
      "optional": true
    },
    "vue": {
      "optional": true
    },
    "solid-js": {
      "optional": true
    }
  },
  "publishConfig": {
    "access": "public"
  }
}<|MERGE_RESOLUTION|>--- conflicted
+++ resolved
@@ -61,11 +61,7 @@
   "devDependencies": {
     "@jest/globals": "^29.7.0",
     "@radix-ui/react-icons": "^1.3.0",
-<<<<<<< HEAD
-    "@raystack/apsara": "0.46.0-rc.4",
-=======
     "@raystack/apsara": "0.46.0-rc.5",
->>>>>>> 42126f78
     "@raystack/eslint-config": "workspace:^",
     "@raystack/frontier-tsconfig": "workspace:^",
     "@size-limit/preset-small-lib": "^8.2.6",
