--- conflicted
+++ resolved
@@ -46,11 +46,7 @@
   DEFAULT_DATE_FORMAT,
   DEFAULT_DATE_SHORT_FORMAT
 } from '../utils/constants';
-<<<<<<< HEAD
-import { AxiosError } from 'axios';
 import { useLastActiveTracker } from '../hooks/useLastActiveTracker';
-=======
->>>>>>> 282eb1b9
 
 interface FrontierContextProviderProps {
   config: FrontierClientOptions;
