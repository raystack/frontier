import '@raystack/apsara/index.css';
import 'react-loading-skeleton/dist/skeleton.css';
import Amount from './components/helpers/Amount';

export { AvatarUpload } from './components/avatar-upload';
export { Container } from './components/Container';
export { Header } from './components/Header';
export { MagicLink } from './components/onboarding/magiclink';
export { MagicLinkVerify } from './components/onboarding/magiclink-verify';
export { SignIn } from './components/onboarding/signin';
export { SignUp } from './components/onboarding/signup';
export { CreateOrganization } from './components/organization/create';
export { OrganizationProfile } from './components/organization/profile';
export { Window } from './components/window';

export { useFrontier } from './contexts/FrontierContext';
export { FrontierProvider } from './contexts/FrontierProvider';
<<<<<<< HEAD
export { Amount };
export { useTokens } from './hooks/useTokens';
=======

export { Amount };

export type {
  FrontierClientOptions,
  FrontierClientBillingOptions
} from '../shared/types';
>>>>>>> 611f93f4
<|MERGE_RESOLUTION|>--- conflicted
+++ resolved
@@ -15,15 +15,11 @@
 
 export { useFrontier } from './contexts/FrontierContext';
 export { FrontierProvider } from './contexts/FrontierProvider';
-<<<<<<< HEAD
+
 export { Amount };
 export { useTokens } from './hooks/useTokens';
-=======
-
-export { Amount };
 
 export type {
   FrontierClientOptions,
   FrontierClientBillingOptions
-} from '../shared/types';
->>>>>>> 611f93f4
+} from '../shared/types';