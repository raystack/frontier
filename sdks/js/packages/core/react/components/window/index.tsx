<<<<<<< HEAD
import { Flex } from '@raystack/apsara';
import { Image, Dialog } from '@raystack/apsara/v1';
=======
import { Flex, Image, Dialog } from '@raystack/apsara/v1';
>>>>>>> 6ca21a44
import React, { useState } from 'react';
import closeClose from '~/react/assets/close-close.svg';
import closeDefault from '~/react/assets/close-default.svg';
import resizeCollapse from '~/react/assets/resize-collapse.svg';
import resizeDefault from '~/react/assets/resize-default.svg';
import resizeExpand from '~/react/assets/resize-expand.svg';
// @ts-ignore
import styles from './window.module.css';

interface WindowProps extends React.HTMLAttributes<HTMLDialogElement> {
  open?: boolean;
  onOpenChange?: (open: boolean) => void;
  children?: React.ReactNode;
}

export const Window = ({
  open = false,
  onOpenChange,
  children,
  ...props
}: WindowProps) => {
  const [zoom, setZoom] = useState(false);
  const [isCloseActive, setCloseActive] = useState(false);
  const [isZoomActive, setZoomActive] = useState(false);
  return (
    <Dialog open={open} onOpenChange={onOpenChange} {...props}>
      <Dialog.Content
        className={`${styles.container} ${
          zoom ? styles.dialogContentZoomin : styles.dialogContentZoomout
        }`}
        overlayClassName={styles.overlay}
      >
        <div style={{ position: 'absolute', inset: 0 }}>{children}</div>
        <div
          style={{
            position: 'absolute',
            top: 0,
            padding: '16px'
          }}
        >
          <Flex gap={3}>
            <Image
              onMouseOver={() => setCloseActive(true)}
              onMouseOut={() => setCloseActive(false)}
              alt="close-button"
              src={isCloseActive ? closeClose as unknown as string : closeDefault as unknown as string}
              onClick={() => onOpenChange && onOpenChange(false)}
              style={{ cursor: 'pointer' }}
              data-test-id="frontier-sdk-window-close-button"
            />
            <Image
              onMouseOver={() => setZoomActive(true)}
              onMouseOut={() => setZoomActive(false)}
              alt="maximize-toggle-button"
              src={
                isZoomActive
                  ? zoom
                    ? resizeCollapse as unknown as string
                    : resizeExpand as unknown as string
                  : resizeDefault as unknown as string
              }
              onClick={() => setZoom(!zoom)}
              style={{ cursor: 'pointer' }}
              data-test-id="frontier-sdk-window-maximize-button"
            />
          </Flex>
        </div>
      </Dialog.Content>
    </Dialog>
  );
};<|MERGE_RESOLUTION|>--- conflicted
+++ resolved
@@ -1,9 +1,4 @@
-<<<<<<< HEAD
-import { Flex } from '@raystack/apsara';
-import { Image, Dialog } from '@raystack/apsara/v1';
-=======
 import { Flex, Image, Dialog } from '@raystack/apsara/v1';
->>>>>>> 6ca21a44
 import React, { useState } from 'react';
 import closeClose from '~/react/assets/close-close.svg';
 import closeDefault from '~/react/assets/close-default.svg';
@@ -49,7 +44,11 @@
               onMouseOver={() => setCloseActive(true)}
               onMouseOut={() => setCloseActive(false)}
               alt="close-button"
-              src={isCloseActive ? closeClose as unknown as string : closeDefault as unknown as string}
+              src={
+                isCloseActive
+                  ? (closeClose as unknown as string)
+                  : (closeDefault as unknown as string)
+              }
               onClick={() => onOpenChange && onOpenChange(false)}
               style={{ cursor: 'pointer' }}
               data-test-id="frontier-sdk-window-close-button"
@@ -61,9 +60,9 @@
               src={
                 isZoomActive
                   ? zoom
-                    ? resizeCollapse as unknown as string
-                    : resizeExpand as unknown as string
-                  : resizeDefault as unknown as string
+                    ? (resizeCollapse as unknown as string)
+                    : (resizeExpand as unknown as string)
+                  : (resizeDefault as unknown as string)
               }
               onClick={() => setZoom(!zoom)}
               style={{ cursor: 'pointer' }}
