import { useNavigate } from '@tanstack/react-router';
import { useFrontier } from '~/react/contexts/FrontierContext';
import dayjs from 'dayjs';
import * as _ from 'lodash';
import { useCallback, useEffect, useMemo, useState } from 'react';
import { Button, Skeleton, Image, toast, Text, Flex, Tabs, Amount } from '@raystack/apsara/v1';
import {
  IntervalKeys,
  IntervalLabelMap,
  IntervalPricingWithPlan,
  PlanIntervalPricing
} from '~/src/types';
import { usePlans } from './hooks/usePlans';
import { PlanChangeAction, getPlanChangeAction } from '~/react/utils';
import {
  DEFAULT_DATE_FORMAT,
  DEFAULT_DATE_SHORT_FORMAT,
  SUBSCRIPTION_STATES
} from '~/react/utils/constants';
import checkCircle from '~/react/assets/check-circle.svg';

import plansStyles from './plans.module.css';

interface PricingColumnHeaderProps {
  plan: PlanIntervalPricing;
  selectedInterval: IntervalKeys;
}

const PricingColumnHeader = ({
  plan,
  selectedInterval
}: PricingColumnHeaderProps) => {
  const { config } = useFrontier();
  const selectedIntervalPricing = plan.intervals[selectedInterval];
  const showPerMonthPrice =
    config?.billing?.showPerMonthPrice === true && selectedInterval === 'year';

  const perIntervalLabel = showPerMonthPrice
    ? 'per seat/month'
    : `per seat/${selectedInterval}`;

  const amount = showPerMonthPrice
    ? (selectedIntervalPricing?.amount || 0) / 12
    : selectedIntervalPricing?.amount;

  const actualPerMonthAmount = plan.intervals['month']?.amount || 0;
  const discount =
    showPerMonthPrice && actualPerMonthAmount > 0
      ? ((actualPerMonthAmount - amount) * 100) / actualPerMonthAmount
      : 0;

  const showDiscount = showPerMonthPrice && discount > 0;
  const discountText = showDiscount ? (discount * -1).toFixed(0) + '%' : '';

  return (
    <Flex gap={3} direction="column">
      <Flex align="center" gap={3}>
        <Text size="regular" weight="medium" className={plansStyles.planTitle}>
          {plan.title}
        </Text>
        {showDiscount ? (
          <Flex className={plansStyles.discountText}>
            <Text weight="medium" variant="tertiary">{discountText}</Text>
          </Flex>
        ) : null}
      </Flex>
      <Flex gap={2} align="end">
<<<<<<< HEAD
        
        <Text className={plansStyles.planPrice}>
          <Amount
            value={amount}
            currency={selectedIntervalPricing?.currency}
            hideDecimals={config?.billing?.hideDecimals}
          />
        </Text>
        <Text size="small">
=======
        <Amount
          value={amount}
          currency={selectedIntervalPricing?.currency}
          className={plansStyles.planPrice}
          hideDecimals={config?.billing?.hideDecimals}
        />
        <Text size="small" variant="tertiary">
>>>>>>> ae6d6d6b
          {perIntervalLabel}
        </Text>
      </Flex>
      <Text size="small" variant="tertiary">
        {plan?.description}
      </Text>
    </Flex>
  );
};

interface FeaturesListProps {
  features: string[];
  plan?: IntervalPricingWithPlan;
}

const FeaturesList = ({ features, plan }: FeaturesListProps) => {
  return features.map(feature => {
    const planFeature = _.get(plan?.features, feature, {
      metadata: {}
    });
    const productMetaDataFeatureValues = plan?.productNames
      .map(name => _.get(planFeature.metadata, name))
      .filter(value => value !== undefined);
    // picking the first value for feature metadata, in case of multiple products in a plan, there can be multiple metadata values.
    const value = productMetaDataFeatureValues?.[0] || '-';
    const isAvailable = value?.toLowerCase() === 'true';
    return (
      <Flex
        key={feature + '-' + plan?.planId}
        align="center"
        justify="start"
        className={plansStyles.featureCell}
      >
        {isAvailable ? (
          <Image
            src={checkCircle as unknown as string}
            alt="checked"
          />
        ) : value ? (
          <Text>{value}</Text>
        ) : (
          <Text>-</Text>
        )}
      </Flex>
    );
  });
};

interface PlanIntervalsProps {
  planSlug: string;
  planIntervals: IntervalKeys[];
  selectedInterval: IntervalKeys;
  // eslint-disable-next-line no-unused-vars
  onIntervalChange: (i: IntervalKeys) => void;
}

const PlanIntervals = ({
  planSlug,
  planIntervals,
  selectedInterval,
  onIntervalChange
}: PlanIntervalsProps) => {
  return planIntervals.length > 1 ? (
    <Tabs.Root
      className={plansStyles.plansIntervalList}
      value={selectedInterval}
      onValueChange={(value) => onIntervalChange(value as IntervalKeys)}
    >
      <Tabs.List>
        {planIntervals.map(key => (
          <Tabs.Trigger
            value={key}
            key={key}
            className={plansStyles.plansIntervalListItem}
            data-test-id={`frontier-sdk-plan-interval-toggle-${planSlug}-${key}`}
          >
            <Text className={plansStyles.plansIntervalListItemText}>
              {IntervalLabelMap[key]}
            </Text>
          </Tabs.Trigger>
        ))}
      </Tabs.List>
    </Tabs.Root>
  ) : null;
};

interface TrialLinkProps {
  planIds: string[];
  isUpgrade: boolean;
  planHasTrial: boolean;
  onButtonClick: () => void;
  disabled: boolean;
  dateFormat: string;
  'data-test-id'?: string;
}

const TrialLink = function TrialLink({
  disabled,
  planIds,
  isUpgrade,
  planHasTrial,
  dateFormat,
  onButtonClick = () => {},
  'data-test-id': dataTestId
}: TrialLinkProps) {
  const {
    isTrialCheckLoading,
    hasAlreadyTrialed,
    checkAlreadyTrialed,
    subscriptions,
    isCurrentlyTrialing
  } = usePlans();

  useEffect(() => {
    if (planHasTrial) {
      checkAlreadyTrialed(planIds);
    }
  }, [checkAlreadyTrialed, planHasTrial, planIds]);

  const trialSubscription = subscriptions.find(
    sub =>
      planIds.includes(sub.plan_id || '') &&
      sub.state === SUBSCRIPTION_STATES.TRIALING
  );

  const trialEndDate = trialSubscription?.trial_ends_at
    ? dayjs(trialSubscription?.trial_ends_at).format(dateFormat)
    : '';

  const showButton =
    isUpgrade && !hasAlreadyTrialed && planHasTrial && !isCurrentlyTrialing;
  return (
    <Flex
      className={plansStyles.trialWrapper}
      justify={'center'}
      align={'center'}
    >
      {isTrialCheckLoading ? (
        <Skeleton containerClassName={plansStyles.flex1} />
      ) : trialEndDate ? (
        <Text>Trial ends on: {trialEndDate}</Text>
      ) : showButton ? (
        <Button
          className={plansStyles.trialButton}
          variant="outline"
          color="neutral"
          size="small"
          onClick={onButtonClick}
          disabled={disabled}
          data-test-id={dataTestId}
        >
          <Text>Start a free trial</Text>
        </Button>
      ) : null}
    </Flex>
  );
};

interface PlanPricingColumnProps {
  plan: PlanIntervalPricing;
  features: string[];
  currentPlan?: IntervalPricingWithPlan;
  allowAction: boolean;
}

export const PlanPricingColumn = ({
  plan,
  features,
  currentPlan,
  allowAction
}: PlanPricingColumnProps) => {
  const { config, paymentMethod } = useFrontier();
  const dateFormat = config?.dateFormat || DEFAULT_DATE_FORMAT;
  const shortDateFormat = config?.shortDateFormat || DEFAULT_DATE_SHORT_FORMAT;
  const [isTrialCheckoutLoading, setIsTrialCheckoutLoading] = useState(false);
  const plans = useMemo(() => Object.values(plan.intervals), [plan.intervals]);

  const navigate = useNavigate({ from: '/plans' });

  const {
    checkoutPlan,
    isLoading,
    changePlan,
    verifyPlanChange,
    checkBasePlan
  } = usePlans();

  const planIntervals =
    plans.sort((a, b) => a.weightage - b.weightage).map(i => i.interval) || [];

  const [selectedInterval, setSelectedInterval] = useState<IntervalKeys>(() => {
    const activePlan = plans.find(p => p.planId === currentPlan?.planId);
    return activePlan?.interval || planIntervals[0] || 'year';
  });

  const onIntervalChange = (value: IntervalKeys) => {
    if (value) {
      setSelectedInterval(value);
    }
  };

  const selectedIntervalPricing = plan.intervals[selectedInterval];

  const action: PlanChangeAction = useMemo(() => {
    const isCurrentPlanSelectedPlan =
      selectedIntervalPricing?.planId === currentPlan?.planId;
    const isCurrentPlanBasePlan =
      checkBasePlan(selectedIntervalPricing?.planId) &&
      currentPlan?.planId === undefined;

    if (isCurrentPlanSelectedPlan || isCurrentPlanBasePlan) {
      return {
        disabled: true,
        btnLabel: 'Current Plan',
        btnLoadingLabel: 'Current Plan',
        btnVariant: 'outline',
        btnColor: 'neutral',
        btnSize: 'small',
        btnDoneLabel: ''
      };
    }

    const planAction = getPlanChangeAction(
      selectedIntervalPricing?.weightage,
      currentPlan?.weightage
    );
    return {
      disabled: false,
      ...planAction
    };
  }, [
    checkBasePlan,
    currentPlan?.planId,
    currentPlan?.weightage,
    selectedIntervalPricing?.planId,
    selectedIntervalPricing?.weightage
  ]);

  const isAlreadySubscribed = !_.isEmpty(currentPlan);
  const isUpgrade = action.btnLabel === 'Upgrade';

  const isCheckoutRequired =
    _.isEmpty(paymentMethod) && selectedIntervalPricing?.amount > 0;

  const planHasTrial = useMemo(
    () => plans.some(p => Number(p.trial_days) > 0),
    [plans]
  );
  const planIds = useMemo(() => plans.map(p => p.planId), [plans]);

  const onPlanActionClick = useCallback(() => {
    if (action?.showModal && !isCheckoutRequired && isAlreadySubscribed) {
      navigate({
        to: '/plans/confirm-change/$planId',
        params: {
          planId: selectedIntervalPricing?.planId
        }
      });
    } else if (isAlreadySubscribed && !isCheckoutRequired) {
      const planId = selectedIntervalPricing?.planId;
      changePlan({
        planId,
        onSuccess: async () => {
          const planPhase = await verifyPlanChange({ planId });
          if (planPhase) {
            const changeDate = dayjs(planPhase?.effective_at).format(
              dateFormat
            );
            const actionName = action?.btnLabel.toLowerCase();
            toast.success(`Plan ${actionName} successful`, {
              description: `Your plan will ${actionName} on ${changeDate}`
            });
          }
        },
        immediate: action?.immediate
      });
    } else {
      checkoutPlan({
        planId: selectedIntervalPricing?.planId,
        isTrial: false,
        onSuccess: data => {
          window.location.href = data?.checkout_url as string;
        }
      });
    }
  }, [
    action?.showModal,
    action?.immediate,
    action?.btnLabel,
    isAlreadySubscribed,
    isCheckoutRequired,
    navigate,
    selectedIntervalPricing?.planId,
    changePlan,
    verifyPlanChange,
    dateFormat,
    checkoutPlan
  ]);

  const checkoutTrial = () => {
    setIsTrialCheckoutLoading(true);
    checkoutPlan({
      planId: selectedIntervalPricing?.planId,
      isTrial: true,
      onSuccess: data => {
        setIsTrialCheckoutLoading(false);
        window.location.href = data?.checkout_url as string;
      }
    });
  };

  return (
    <Flex direction={'column'} style={{ flex: 1 }}>
      <Flex className={plansStyles.planInfoColumn} direction="column">
        <PricingColumnHeader plan={plan} selectedInterval={selectedInterval} />
        <Flex direction="column" gap={5}>
          {allowAction ? (
            <Button
              variant={action.btnVariant}
              color={action.btnColor}
              size={action.btnSize}
              className={plansStyles.planActionBtn}
              onClick={onPlanActionClick}
              disabled={action?.disabled || isLoading}
              loading={isLoading && !isTrialCheckoutLoading}
              loaderText={`${action.btnLoadingLabel}...`}
              data-test-id={`frontier-sdk-plan-action-button-${plan?.slug}`}
            >
              {action.btnLabel}
            </Button>
          ) : null}
          <PlanIntervals
            planIntervals={planIntervals}
            selectedInterval={selectedInterval}
            onIntervalChange={onIntervalChange}
            planSlug={plan?.slug}
          />
          {allowAction ? (
            <TrialLink
              data-test-id={`frontier-sdk-plan-trial-link-${plan?.slug}`}
              planIds={planIds}
              isUpgrade={isUpgrade}
              planHasTrial={planHasTrial}
              onButtonClick={checkoutTrial}
              disabled={action?.disabled || isLoading}
              dateFormat={shortDateFormat}
            />
          ) : null}
        </Flex>
      </Flex>
      <Flex direction="column">
        <Flex
          align="center"
          justify="start"
          className={plansStyles.featureCell}
        >
          <Text size="small" className={plansStyles.featureTableHeading}>
            {plan.title}
          </Text>
        </Flex>
      </Flex>
      <FeaturesList features={features} plan={selectedIntervalPricing} />
    </Flex>
  );
};<|MERGE_RESOLUTION|>--- conflicted
+++ resolved
@@ -65,8 +65,6 @@
         ) : null}
       </Flex>
       <Flex gap={2} align="end">
-<<<<<<< HEAD
-        
         <Text className={plansStyles.planPrice}>
           <Amount
             value={amount}
@@ -74,16 +72,7 @@
             hideDecimals={config?.billing?.hideDecimals}
           />
         </Text>
-        <Text size="small">
-=======
-        <Amount
-          value={amount}
-          currency={selectedIntervalPricing?.currency}
-          className={plansStyles.planPrice}
-          hideDecimals={config?.billing?.hideDecimals}
-        />
         <Text size="small" variant="tertiary">
->>>>>>> ae6d6d6b
           {perIntervalLabel}
         </Text>
       </Flex>
