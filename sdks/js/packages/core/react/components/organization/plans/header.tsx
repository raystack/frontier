import { Flex } from '@raystack/apsara';
import { Text } from '@raystack/apsara/v1';

interface PlansHeaderProps {
  billingSupportEmail?: string;
}

export const PlansHeader = ({ billingSupportEmail }: PlansHeaderProps) => {
  return (
    <Flex direction="row" justify="between" align="center">
      <Flex direction="column" gap="small">
<<<<<<< HEAD
        <Text size={6}>Plans</Text>
        <Text size={4} style={{ color: 'var(--rs-color-foreground-base-secondary)' }}>
=======
        <Text size="large">Plans</Text>
        <Text size="regular" variant="secondary">
>>>>>>> 025d270e
          Oversee your billing and invoices.
          {billingSupportEmail ? (
            <>
              {' '}
              For more details, contact{' '}
              <a
                href={`mailto:${billingSupportEmail}`}
                data-test-id="frontier-sdk-billing-email-link"
                target="_blank"
                style={{ fontWeight: 'var(--rs-font-weight-regular)', color: 'var(--rs-color-foreground-accent-primary)' }}
              >
                {billingSupportEmail}
              </a>
            </>
          ) : null}
        </Text>
      </Flex>
    </Flex>
  );
};<|MERGE_RESOLUTION|>--- conflicted
+++ resolved
@@ -9,13 +9,8 @@
   return (
     <Flex direction="row" justify="between" align="center">
       <Flex direction="column" gap="small">
-<<<<<<< HEAD
-        <Text size={6}>Plans</Text>
-        <Text size={4} style={{ color: 'var(--rs-color-foreground-base-secondary)' }}>
-=======
         <Text size="large">Plans</Text>
         <Text size="regular" variant="secondary">
->>>>>>> 025d270e
           Oversee your billing and invoices.
           {billingSupportEmail ? (
             <>
