--- conflicted
+++ resolved
@@ -180,14 +180,9 @@
         </Flex>
         <Separator />
         <Flex
-<<<<<<< HEAD
-          style={{ padding: 'var(--pd-32) 24px' }}
+          style={{ padding: 'var(--rs-space-9) var(--rs-space-7)' }}
           direction="column"
           gap={7}
-=======
-          style={{ padding: 'var(--rs-space-9) var(--rs-space-7)', gap: 'var(--rs-space-7)' }}
-          direction={'column'}
->>>>>>> 0f4c7965
         >
           {isLoading ? (
             <Skeleton />
@@ -227,11 +222,7 @@
         </Flex>
 
         <Separator />
-<<<<<<< HEAD
-        <Flex justify="end" gap={5} style={{ padding: 'var(--pd-16)' }}>
-=======
-        <Flex justify={'end'} gap="medium" style={{ padding: 'var(--rs-space-5)' }}>
->>>>>>> 0f4c7965
+        <Flex justify="end" gap={5} style={{ padding: 'var(--rs-space-5)' }}>
           <Button
             variant="outline"
             color="neutral"
