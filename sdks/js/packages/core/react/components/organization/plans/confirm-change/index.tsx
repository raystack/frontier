import { useCallback, useEffect, useMemo, useState } from 'react';
<<<<<<< HEAD
import { Dialog, Flex, Image, Separator } from '@raystack/apsara';
import { Button, Text, toast } from '@raystack/apsara/v1';
import Skeleton from 'react-loading-skeleton';
=======
import { Dialog, Flex, Text } from '@raystack/apsara';
import { Button, Separator, toast, Skeleton, Image } from '@raystack/apsara/v1';
>>>>>>> 10838a66
import { useNavigate, useParams } from '@tanstack/react-router';
import * as _ from 'lodash';
import cross from '~/react/assets/cross.svg';
import { useFrontier } from '~/react/contexts/FrontierContext';
import dayjs from 'dayjs';
import {
  DEFAULT_DATE_FORMAT,
  DEFAULT_PLAN_UPGRADE_MESSAGE
} from '~/react/utils/constants';
import { V1Beta1Plan } from '~/src';
import { getPlanChangeAction, getPlanNameWithInterval } from '~/react/utils';
import planStyles from '../plans.module.css';
import { usePlans } from '../hooks/usePlans';
import styles from '../../organization.module.css';

export default function ConfirmPlanChange() {
  const navigate = useNavigate({ from: '/plans/confirm-change/$planId' });
  const { planId } = useParams({ from: '/plans/confirm-change/$planId' });
  const {
    activePlan,
    isActivePlanLoading,
    config,
    client,
    activeSubscription,
    basePlan,
    allPlans
  } = useFrontier();
  const [newPlan, setNewPlan] = useState<V1Beta1Plan>();
  const [isNewPlanLoading, setIsNewPlanLoading] = useState(false);

  const {
    changePlan,
    isLoading: isChangePlanLoading,
    verifyPlanChange,
    verifySubscriptionCancel,
    cancelSubscription,
    checkBasePlan
  } = usePlans();

  const currentPlan = useMemo(() => allPlans.find((plan) => plan.id === planId), [ allPlans, planId ])

  const isNewPlanBasePlan = checkBasePlan(planId);

  const newPlanMetadata = newPlan?.metadata as Record<string, number>;
  const activePlanMetadata = activePlan?.metadata as Record<string, number>;

  const planAction = getPlanChangeAction(
    Number(newPlanMetadata?.weightage),
    Number(activePlanMetadata?.weightage)
  );

  const cancel = useCallback(() => navigate({ to: '/plans' }), [navigate]);

  const planChangeSlug =
    activePlan?.name && newPlan?.name
      ? `${activePlan?.name}:${newPlan?.name}`
      : '';

  const planChangeMessage = planChangeSlug
    ? _.get(config, ['messages', 'billing', 'plan_change', planChangeSlug])
    : '';

  const isUpgrade = planAction.btnLabel === 'Upgrade';

  const verifyChange = useCallback(async () => {
    const planPhase = isNewPlanBasePlan
      ? await verifySubscriptionCancel({})
      : await verifyPlanChange({ planId });
    const actionName = planAction?.btnLabel.toLowerCase();
    if (planPhase) {
      const changeDate = dayjs(planPhase?.effective_at).format(
        config?.dateFormat || DEFAULT_DATE_FORMAT
      );
      toast.success(`Plan ${actionName} successful`, {
        description: `Your plan will ${actionName} on ${changeDate}`
      });
      cancel();
    }
  }, [
    cancel,
    config?.dateFormat,
    planAction?.btnLabel,
    planId,
    verifyPlanChange,
    verifySubscriptionCancel,
    isNewPlanBasePlan
  ]);

  const onConfirm = useCallback(async () => {
    if (isNewPlanBasePlan) {
      cancelSubscription({
        onSuccess: verifyChange
      });
    } else {
      changePlan({
        planId,
        onSuccess: verifyChange,
        immediate: planAction.immediate
      });
    }
  }, [
    isNewPlanBasePlan,
    cancelSubscription,
    verifyChange,
    changePlan,
    planId,
    planAction.immediate
  ]);

  const getPlan = useCallback(
    () => {
      setIsNewPlanLoading(true);
      try {
        const plan = isNewPlanBasePlan
          ? basePlan
          : currentPlan
        if (plan) {
          setNewPlan(plan);
        }
      } catch (err) {
        console.error(
          'frontier:sdk:: There is problem with fetching active plan'
        );
        console.error(err);
      } finally {
        setIsNewPlanLoading(false);
      }
    },
    [isNewPlanBasePlan, basePlan, client]
  );

  useEffect(() => {
    if (planId) {
      getPlan();
    }
  }, [getPlan, planId]);

  const isLoading = isActivePlanLoading || isNewPlanLoading;

  const currentPlanName = getPlanNameWithInterval(activePlan, {
    hyphenSeperated: true
  });

  const upcomingPlanName = getPlanNameWithInterval(newPlan, {
    hyphenSeperated: true
  });

  const cycleSwitchDate = activeSubscription?.current_period_end_at
    ? dayjs(activeSubscription?.current_period_end_at).format(
        config?.dateFormat || DEFAULT_DATE_FORMAT
      )
    : 'the next billing cycle';

  return (
    <Dialog open={true}>
      {/* @ts-ignore */}
      <Dialog.Content
        style={{ padding: 0, maxWidth: '600px', width: '100%', zIndex: '60' }}
        overlayClassname={styles.overlay}
      >
        <Flex justify="between" style={{ padding: '16px 24px' }}>
          {isLoading ? (
            <Skeleton containerClassName={planStyles.flex1} />
          ) : (
            <Text size="large" weight="medium">
              Verify {planAction?.btnLabel}
            </Text>
          )}

          <Image
            alt="cross"
            style={{ cursor: 'pointer' }}
            src={cross as unknown as string}
            onClick={cancel}
            data-test-id="frontier-sdk-confirm-plan-change-close-button"
          />
        </Flex>
        <Separator />
        <Flex
          style={{ padding: 'var(--pd-32) 24px', gap: '24px' }}
          direction={'column'}
        >
          {isLoading ? (
            <Skeleton />
          ) : (
            <Flex gap="small">
              <Text size="small" weight="medium">
                Current plan:
              </Text>
              <Text size="small" variant="secondary">
                {currentPlanName}
              </Text>
            </Flex>
          )}
          {isLoading ? (
            <Skeleton />
          ) : (
            <Flex gap="small">
              <Text size="small" weight="medium">
                New plan:
              </Text>
              <Text size="small" variant="secondary">
                {upcomingPlanName} (
                {planAction?.immediate
                  ? 'effective immediately'
                  : `effective from ${cycleSwitchDate}`}
                )
              </Text>
            </Flex>
          )}
          {isLoading ? (
            <Skeleton count={2} />
          ) : (
            <Text size="small" variant="secondary">
              {planChangeMessage || (isUpgrade && DEFAULT_PLAN_UPGRADE_MESSAGE)}
            </Text>
          )}
        </Flex>

        <Separator />
        <Flex justify={'end'} gap="medium" style={{ padding: 'var(--pd-16)' }}>
          <Button
            variant="outline"
            color="neutral"
            onClick={cancel}
            data-test-id="frontier-sdk-confirm-plan-change-cancel-button"
          >
            Cancel
          </Button>
          <Button
            onClick={onConfirm}
            disabled={isLoading || isChangePlanLoading}
            loading={isChangePlanLoading}
            loaderText={`${planAction?.btnLoadingLabel}...`}
            data-test-id="frontier-sdk-confirm-plan-change-submit-button"
          >
            {planAction?.btnLabel}
          </Button>
        </Flex>
      </Dialog.Content>
    </Dialog>
  );
}<|MERGE_RESOLUTION|>--- conflicted
+++ resolved
@@ -1,12 +1,6 @@
 import { useCallback, useEffect, useMemo, useState } from 'react';
-<<<<<<< HEAD
-import { Dialog, Flex, Image, Separator } from '@raystack/apsara';
-import { Button, Text, toast } from '@raystack/apsara/v1';
-import Skeleton from 'react-loading-skeleton';
-=======
-import { Dialog, Flex, Text } from '@raystack/apsara';
-import { Button, Separator, toast, Skeleton, Image } from '@raystack/apsara/v1';
->>>>>>> 10838a66
+import { Dialog, Flex } from '@raystack/apsara';
+import { Button, Separator, toast, Skeleton, Image, Text } from '@raystack/apsara/v1';
 import { useNavigate, useParams } from '@tanstack/react-router';
 import * as _ from 'lodash';
 import cross from '~/react/assets/cross.svg';
