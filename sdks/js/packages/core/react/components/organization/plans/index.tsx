import { useEffect, useState } from 'react';
import { Flex, Text } from '@raystack/apsara';
import { EmptyState, toast } from '@raystack/apsara/v1';
import { Outlet } from '@tanstack/react-router';
import { ExclamationTriangleIcon } from '@radix-ui/react-icons';
import { useFrontier } from '~/react/contexts/FrontierContext';
import { V1Beta1Feature, V1Beta1Plan } from '~/src';
<<<<<<< HEAD
import { toast, Skeleton } from '@raystack/apsara/v1';
import plansStyles from './plans.module.css';
=======
import Skeleton from 'react-loading-skeleton';
>>>>>>> 91784a2c
import { groupPlansPricingByInterval } from './helpers';
import { IntervalPricingWithPlan } from '~/src/types';
import { UpcomingPlanChangeBanner } from '~/react/components/common/upcoming-plan-change-banner';
import { PlansHeader } from './header';
import { PlanPricingColumn } from './pricing-column';
import { useBillingPermission } from '~/react/hooks/useBillingPermission';
import plansStyles from './plans.module.css';
import { styles } from '../styles';

const PlansLoader = () => {
  return (
    <Flex direction={'column'}>
      {[...new Array(15)].map((_, i) => (
        <Skeleton containerClassName={plansStyles.flex1} key={`loader-${i}`} />
      ))}
    </Flex>
  );
};

const NoPlans = () => {
  return (
    <EmptyState
      icon={<ExclamationTriangleIcon />}
      heading={<span style={{ fontWeight: 'bold' }}>No Plans Available</span>}
      subHeading={"Sorry, No plans available at this moment. Please try again later"}
    />
  );
};

interface PlansListProps {
  plans: V1Beta1Plan[];
  currentPlanId: string;
  allowAction: boolean;
  features: V1Beta1Feature[];
}

const PlansList = ({
  plans = [],
  features = [],
  currentPlanId,
  allowAction
}: PlansListProps) => {
  if (plans.length === 0) return <NoPlans />;

  const groupedPlans = groupPlansPricingByInterval(plans).sort(
    (a, b) => a.weightage - b.weightage
  );

  let currentPlanPricing: IntervalPricingWithPlan | undefined;
  groupedPlans.forEach(group => {
    Object.values(group.intervals).forEach(plan => {
      if (plan.planId === currentPlanId) {
        currentPlanPricing = plan;
      }
    });
  });

  const totalFeatures = features.length;

  const featureTitleMap = features.reduce((acc, f) => {
    const weightage =
      (f.metadata as Record<string, any>)?.weightage || totalFeatures;
    acc[f.title || ''] = weightage;
    return acc;
  }, {} as Record<string, number>);

  const sortedFeatures = Object.entries(featureTitleMap)
    .sort((f1, f2) => f1[1] - f2[1])
    .map(f => f[0])
    .filter(f => Boolean(f));

  return (
    <Flex>
      <Flex style={{ overflow: 'hidden', flex: 1 }}>
        <div className={plansStyles.leftPanel}>
          <div className={plansStyles.planInfoColumn}>{''}</div>
          <Flex direction={'column'}>
            <Flex
              align={'center'}
              justify={'start'}
              className={plansStyles.featureCell}
            >
              <Text size={2} className={plansStyles.featureTableHeading}>
                Features
              </Text>
            </Flex>
            {sortedFeatures.map(feature => {
              return (
                <Flex
                  key={feature}
                  align={'center'}
                  justify={'start'}
                  className={plansStyles.featureCell}
                >
                  <Text size={3} className={plansStyles.featureLabel}>
                    {feature}
                  </Text>
                </Flex>
              );
            })}
          </Flex>
        </div>
        <Flex className={plansStyles.rightPanel}>
          {groupedPlans.map(plan => (
            <PlanPricingColumn
              plan={plan}
              key={plan.slug}
              features={sortedFeatures}
              currentPlan={currentPlanPricing}
              allowAction={allowAction}
            />
          ))}
        </Flex>
      </Flex>
    </Flex>
  );
};

export default function Plans() {
  const {
    config,
    client,
    activeSubscription,
    isActiveSubscriptionLoading,
    isActiveOrganizationLoading,
    basePlan
  } = useFrontier();
  const [isPlansLoading, setIsPlansLoading] = useState(false);
  const [plans, setPlans] = useState<V1Beta1Plan[]>([]);
  const [features, setFeatures] = useState<V1Beta1Feature[]>([]);

  const { isFetching: isPermissionsFetching, isAllowed: canChangePlan } =
    useBillingPermission();

  useEffect(() => {
    async function getPlansAndFeatures() {
      setIsPlansLoading(true);
      try {
        const [planResp, featuresResp] = await Promise.all([
          client?.frontierServiceListPlans(),
          client?.frontierServiceListFeatures()
        ]);
        if (planResp?.data?.plans) {
          setPlans([...(basePlan ? [basePlan] : []), ...planResp?.data?.plans]);
        }
        if (featuresResp?.data?.features) {
          setFeatures(featuresResp?.data?.features);
        }
      } catch (err: any) {
        toast.error('Something went wrong', {
          description: err.message
        });
        console.error(err);
      } finally {
        setIsPlansLoading(false);
      }
    }

    getPlansAndFeatures();
  }, [client, basePlan]);

  const isLoading =
    isPlansLoading ||
    isPermissionsFetching ||
    isActiveSubscriptionLoading ||
    isActiveOrganizationLoading;

  return (
    <Flex direction="column" style={{ width: '100%', overflow: 'hidden' }}>
      <Flex style={styles.header}>
        <Text size={6}>Plans</Text>
      </Flex>
      <Flex direction="column" style={{ ...styles.container, gap: '24px' }}>
        <Flex direction="column">
          <PlansHeader billingSupportEmail={config.billing?.supportEmail} />
        </Flex>
        <UpcomingPlanChangeBanner
          isLoading={isLoading}
          subscription={activeSubscription}
          isAllowed={canChangePlan}
        />
        {isLoading ? (
          <PlansLoader />
        ) : (
          <PlansList
            plans={plans}
            features={features}
            currentPlanId={activeSubscription?.plan_id || ''}
            allowAction={canChangePlan}
          />
        )}
      </Flex>
      <Outlet />
    </Flex>
  );
}<|MERGE_RESOLUTION|>--- conflicted
+++ resolved
@@ -1,16 +1,10 @@
 import { useEffect, useState } from 'react';
 import { Flex, Text } from '@raystack/apsara';
-import { EmptyState, toast } from '@raystack/apsara/v1';
+import { EmptyState, toast, Skeleton } from '@raystack/apsara/v1';
 import { Outlet } from '@tanstack/react-router';
 import { ExclamationTriangleIcon } from '@radix-ui/react-icons';
 import { useFrontier } from '~/react/contexts/FrontierContext';
 import { V1Beta1Feature, V1Beta1Plan } from '~/src';
-<<<<<<< HEAD
-import { toast, Skeleton } from '@raystack/apsara/v1';
-import plansStyles from './plans.module.css';
-=======
-import Skeleton from 'react-loading-skeleton';
->>>>>>> 91784a2c
 import { groupPlansPricingByInterval } from './helpers';
 import { IntervalPricingWithPlan } from '~/src/types';
 import { UpcomingPlanChangeBanner } from '~/react/components/common/upcoming-plan-change-banner';
