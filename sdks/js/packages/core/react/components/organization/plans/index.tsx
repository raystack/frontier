--- conflicted
+++ resolved
@@ -1,16 +1,10 @@
 import { useEffect, useState } from 'react';
-<<<<<<< HEAD
 import { Flex, Text } from '@raystack/apsara';
-import { EmptyState } from '@raystack/apsara/v1';
+import { EmptyState, toast } from '@raystack/apsara/v1';
 import { Outlet } from '@tanstack/react-router';
-import { toast } from 'sonner';
 import { ExclamationTriangleIcon } from '@radix-ui/react-icons';
 import { useFrontier } from '~/react/contexts/FrontierContext';
 import { V1Beta1Feature, V1Beta1Plan } from '~/src';
-=======
-import { V1Beta1Feature, V1Beta1Plan } from '~/src';
-import { toast } from '@raystack/apsara/v1';
->>>>>>> ba620195
 import Skeleton from 'react-loading-skeleton';
 import { groupPlansPricingByInterval } from './helpers';
 import { IntervalPricingWithPlan } from '~/src/types';
