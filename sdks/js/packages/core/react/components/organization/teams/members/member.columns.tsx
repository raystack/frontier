--- conflicted
+++ resolved
@@ -3,19 +3,6 @@
   TrashIcon,
   UpdateIcon
 } from '@radix-ui/react-icons';
-<<<<<<< HEAD
-import { ApsaraColumnDef } from '@raystack/apsara';
-import {
-  Avatar,
-  DropdownMenu,
-  Label,
-  Text,
-  Flex,
-  toast
-} from '@raystack/apsara/v1';
-import { useNavigate, useParams } from '@tanstack/react-router';
-=======
-import { DropdownMenu } from '@raystack/apsara';
 import { useNavigate, useParams } from '@tanstack/react-router';
 import {
   toast,
@@ -23,10 +10,10 @@
   Text,
   Flex,
   Avatar,
+  DropdownMenu,
   type DataTableColumnDef,
   getAvatarColor
 } from '@raystack/apsara/v1';
->>>>>>> 42126f78
 import { useFrontier } from '~/react/contexts/FrontierContext';
 import type { V1Beta1Policy, V1Beta1Role, V1Beta1User } from '~/src';
 import type { Role } from '~/src/types';
