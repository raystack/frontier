<<<<<<< HEAD
import { Flex, Image } from '@raystack/apsara';
import { Tabs, toast, Text } from '@raystack/apsara/v1';
=======
import { Flex, Text } from '@raystack/apsara';
import { Tabs, Image } from '@raystack/apsara/v1';
>>>>>>> 10838a66
import {
  Outlet,
  useNavigate,
  useParams,
  useRouterState
} from '@tanstack/react-router';
import { useCallback, useEffect, useMemo, useState } from 'react';
import backIcon from '~/react/assets/chevron-left.svg';
import { useFrontier } from '~/react/contexts/FrontierContext';
import { V1Beta1Group, V1Beta1Role, V1Beta1User } from '~/src';
import { Role } from '~/src/types';
import { PERMISSIONS } from '~/utils';
import { General } from './general';
import { Members } from './members';
import { styles } from '../styles';
import orgStyles from '../organization.module.css';

export const TeamPage = () => {
  let { teamId } = useParams({ from: '/teams/$teamId' });
  const [team, setTeam] = useState<V1Beta1Group>();
  const [members, setMembers] = useState<V1Beta1User[]>([]);
  const [memberRoles, setMemberRoles] = useState<Record<string, Role[]>>({});
  const [isTeamLoading, setIsTeamLoading] = useState(false);
  const [isMembersLoading, setIsMembersLoading] = useState(false);
  const [isTeamRoleLoading, setIsTeamRoleLoading] = useState(false);
  const [roles, setRoles] = useState<V1Beta1Role[]>([]);

  const { client, activeOrganization: organization } = useFrontier();
  let navigate = useNavigate({ from: '/teams/$teamId' });
  const routerState = useRouterState();

  const isDeleteRoute = useMemo(() => {
    return routerState.matches.some(
      route => route.routeId === '/teams/$teamId/delete'
    );
  }, [routerState.matches]);

  useEffect(() => {
    async function getTeamDetails() {
      if (!organization?.id || !teamId || isDeleteRoute) return;

      try {
        setIsTeamLoading(true);
        const {
          // @ts-ignore
          data: { group }
        } = await client?.frontierServiceGetGroup(organization?.id, teamId);

        setTeam(group);
      } catch ({ error }: any) {
        toast.error('Something went wrong', {
          description: error.message
        });
      } finally {
        setIsTeamLoading(false);
      }
    }
    getTeamDetails();
  }, [client, organization?.id, teamId, isDeleteRoute]);

  const getTeamMembers = useCallback(async () => {
    if (!organization?.id || !teamId || isDeleteRoute) return;
    try {
      setIsMembersLoading(true);
      const {
        // @ts-ignore
        data: { users, role_pairs }
      } = await client?.frontierServiceListGroupUsers(
        organization?.id,
        teamId,
        { with_roles: true }
      );
      setMembers(users);
      setMemberRoles(
        role_pairs.reduce((previous: any, mr: any) => {
          return { ...previous, [mr.user_id]: mr.roles };
        }, {})
      );
    } catch ({ error }: any) {
      toast.error('Something went wrong', {
        description: error.message
      });
    } finally {
      setIsMembersLoading(false);
    }
  }, [client, isDeleteRoute, organization?.id, teamId]);

  const getTeamRoles = useCallback(async () => {
    if (!organization?.id || !teamId || isDeleteRoute) return;
    try {
      setIsTeamRoleLoading(true);
      const {
        // @ts-ignore
        data: { roles }
      } = await client?.frontierServiceListRoles({
        state: 'enabled',
        scopes: [PERMISSIONS.GroupNamespace]
      });
      setRoles(roles);
    } catch (error: any) {
      toast.error('Something went wrong', {
        description: error?.message
      });
    } finally {
      setIsTeamRoleLoading(false);
    }
  }, [client, isDeleteRoute, organization?.id, teamId]);

  useEffect(() => {
    getTeamMembers();
    getTeamRoles();
  }, [getTeamMembers, getTeamRoles]);

  return (
    <Flex direction="column" style={{ width: '100%' }}>
      <Flex style={styles.header}>
        <Image
          alt="back-icon"
          style={{ cursor: 'pointer' }}
          src={backIcon as unknown as string}
          onClick={() => navigate({ to: '/teams' })}
          data-test-id="frontier-sdk-team-back-btn"
        />
        <Text size="large" weight="medium">Teams</Text>
      </Flex>
      <Tabs.Root defaultValue="general" className={orgStyles.orgTabsContainer} style={styles.container}>
        <Tabs.List>
          <Tabs.Trigger value="general">
            General
          </Tabs.Trigger>
          <Tabs.Trigger value="members">
            Members
          </Tabs.Trigger>
        </Tabs.List>
        <Tabs.Content value="general">
          <General
            organization={organization}
            team={team}
            isLoading={isTeamLoading}
          />
        </Tabs.Content>
        <Tabs.Content value="members">
          <Members
            members={members}
            roles={roles}
            memberRoles={memberRoles}
            organizationId={organization?.id || ''}
            isLoading={isMembersLoading}
            refetchMembers={getTeamMembers}
          />
        </Tabs.Content>
      </Tabs.Root>
      <Outlet />
    </Flex>
  );
};<|MERGE_RESOLUTION|>--- conflicted
+++ resolved
@@ -1,10 +1,5 @@
-<<<<<<< HEAD
-import { Flex, Image } from '@raystack/apsara';
-import { Tabs, toast, Text } from '@raystack/apsara/v1';
-=======
-import { Flex, Text } from '@raystack/apsara';
-import { Tabs, Image } from '@raystack/apsara/v1';
->>>>>>> 10838a66
+import { Flex } from '@raystack/apsara';
+import { Tabs, Image, toast, Text } from '@raystack/apsara/v1';
 import {
   Outlet,
   useNavigate,
