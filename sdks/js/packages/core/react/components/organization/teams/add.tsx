--- conflicted
+++ resolved
@@ -1,17 +1,8 @@
 import {
-<<<<<<< HEAD
-  Flex,
   InputField,
   TextField
 } from '@raystack/apsara';
-import { Button, Separator, toast, Image, Text, Dialog } from '@raystack/apsara/v1';
-=======
-  Dialog,
-  InputField,
-  TextField
-} from '@raystack/apsara';
-import { Button, Separator, toast, Image, Text, Flex } from '@raystack/apsara/v1';
->>>>>>> f58e9203
+import { Button, toast, Image, Text, Flex, Dialog } from '@raystack/apsara/v1';
 
 import { yupResolver } from '@hookform/resolvers/yup';
 import { useNavigate } from '@tanstack/react-router';
@@ -86,7 +77,7 @@
           <Dialog.Body>
             <Flex
               direction="column"
-              gap="medium"
+              gap={5}
             >
               <InputField label="Team title">
                 <Controller
