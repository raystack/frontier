import {
<<<<<<< HEAD
  Flex,
  InputField,
  TextField
} from '@raystack/apsara';
import { Button, Separator, toast, Image, Text, Dialog } from '@raystack/apsara/v1';
=======
  InputField,
  TextField
} from '@raystack/apsara';
import { Button, toast, Image, Text, Flex, Dialog } from '@raystack/apsara/v1';
>>>>>>> 6ca21a44

import { yupResolver } from '@hookform/resolvers/yup';
import { useNavigate } from '@tanstack/react-router';
import { Controller, useForm } from 'react-hook-form';
import * as yup from 'yup';
import cross from '~/react/assets/cross.svg';
import { useFrontier } from '~/react/contexts/FrontierContext';
import styles from '../organization.module.css';

const teamSchema = yup
  .object({
    title: yup.string().required(),
    name: yup
      .string()
      .required('name is a required field')
      .min(3, 'name is not valid, Min 3 characters allowed')
      .max(50, 'name is not valid, Max 50 characters allowed')
      .matches(
        /^[a-zA-Z0-9_-]{3,50}$/,
        "Only numbers, letters, '-', and '_' are allowed. Spaces are not allowed."
      )
  })
  .required();

type FormData = yup.InferType<typeof teamSchema>;

export const AddTeam = () => {
  const {
    reset,
    control,
    handleSubmit,
    formState: { errors, isSubmitting }
  } = useForm({
    resolver: yupResolver(teamSchema)
  });
  const navigate = useNavigate({ from: '/members/modal' });
  const { client, activeOrganization: organization } = useFrontier();

  async function onSubmit(data: FormData) {
    if (!client) return;
    if (!organization?.id) return;

    try {
      await client.frontierServiceCreateGroup(organization?.id, data);
      toast.success('Team added');
      navigate({ to: '/teams' });
    } catch ({ error }: any) {
      toast.error('Something went wrong', {
        description: error.message
      });
    }
  }

  return (
    <Dialog open={true}>
      <Dialog.Content style={{ padding: 0, maxWidth: '600px', width: '100%', zIndex: '60' }} overlayClassName={styles.overlay}>
        <Dialog.Header>
          <Flex justify="between">
            <Text size="large" weight="medium">
              Add Team
            </Text>
            <Image
              alt="cross"
              src={cross as unknown as string}
              onClick={() => navigate({ to: '/teams' })}
              style={{ cursor: 'pointer' }}
              data-test-id="frontier-sdk-add-team-close-btn"
            />
          </Flex>
        </Dialog.Header>
        <form onSubmit={handleSubmit(onSubmit)}>
          <Dialog.Body>
            <Flex
              direction="column"
<<<<<<< HEAD
              gap="medium"
=======
              gap={5}
              style={{ padding: '24px 32px' }}
>>>>>>> 6ca21a44
            >
              <InputField label="Team title">
                <Controller
                  render={({ field }) => (
                    <TextField
                      {...field}
                      // @ts-ignore
                      size="medium"
                      placeholder="Provide team title"
                    />
                  )}
                  control={control}
                  name="title"
                />

                <Text size="mini" variant="danger">
                  {errors.title && String(errors.title?.message)}
                </Text>
              </InputField>
              <InputField label="Team name">
                <Controller
                  render={({ field }) => (
                    <TextField
                      {...field}
                      // @ts-ignore
                      size="medium"
                      placeholder="Provide team name"
                    />
                  )}
                  control={control}
                  name="name"
                />

                <Text size="mini" variant="danger">
                  {errors.name && String(errors.name?.message)}
                </Text>
              </InputField>
            </Flex>
          </Dialog.Body>
          <Dialog.Footer>
<<<<<<< HEAD
            <Button
              type="submit"
              data-test-id="frontier-sdk-add-team-btn"
              loading={isSubmitting}
              loaderText="Adding..."
            >
              Add team
            </Button>
=======
            <Flex align="end" style={{ padding: 'var(--rs-space-5)' }}>
              <Button
                type="submit"
                data-test-id="frontier-sdk-add-team-btn"
                loading={isSubmitting}
                loaderText="Adding..."
              >
                Add team
              </Button>
            </Flex>
>>>>>>> 6ca21a44
          </Dialog.Footer>
        </form>
      </Dialog.Content>
    </Dialog>
  );
};<|MERGE_RESOLUTION|>--- conflicted
+++ resolved
@@ -1,16 +1,5 @@
-import {
-<<<<<<< HEAD
-  Flex,
-  InputField,
-  TextField
-} from '@raystack/apsara';
-import { Button, Separator, toast, Image, Text, Dialog } from '@raystack/apsara/v1';
-=======
-  InputField,
-  TextField
-} from '@raystack/apsara';
+import { InputField, TextField } from '@raystack/apsara';
 import { Button, toast, Image, Text, Flex, Dialog } from '@raystack/apsara/v1';
->>>>>>> 6ca21a44
 
 import { yupResolver } from '@hookform/resolvers/yup';
 import { useNavigate } from '@tanstack/react-router';
@@ -66,7 +55,10 @@
 
   return (
     <Dialog open={true}>
-      <Dialog.Content style={{ padding: 0, maxWidth: '600px', width: '100%', zIndex: '60' }} overlayClassName={styles.overlay}>
+      <Dialog.Content
+        style={{ padding: 0, maxWidth: '600px', width: '100%', zIndex: '60' }}
+        overlayClassName={styles.overlay}
+      >
         <Dialog.Header>
           <Flex justify="between">
             <Text size="large" weight="medium">
@@ -83,15 +75,7 @@
         </Dialog.Header>
         <form onSubmit={handleSubmit(onSubmit)}>
           <Dialog.Body>
-            <Flex
-              direction="column"
-<<<<<<< HEAD
-              gap="medium"
-=======
-              gap={5}
-              style={{ padding: '24px 32px' }}
->>>>>>> 6ca21a44
-            >
+            <Flex direction="column" gap={5} style={{ padding: '24px 32px' }}>
               <InputField label="Team title">
                 <Controller
                   render={({ field }) => (
@@ -131,16 +115,6 @@
             </Flex>
           </Dialog.Body>
           <Dialog.Footer>
-<<<<<<< HEAD
-            <Button
-              type="submit"
-              data-test-id="frontier-sdk-add-team-btn"
-              loading={isSubmitting}
-              loaderText="Adding..."
-            >
-              Add team
-            </Button>
-=======
             <Flex align="end" style={{ padding: 'var(--rs-space-5)' }}>
               <Button
                 type="submit"
@@ -151,7 +125,6 @@
                 Add team
               </Button>
             </Flex>
->>>>>>> 6ca21a44
           </Dialog.Footer>
         </form>
       </Dialog.Content>
