import { yupResolver } from '@hookform/resolvers/yup';
import {
  Dialog,
  Flex,
  InputField,
  Select,
<<<<<<< HEAD
  Separator
} from '@raystack/apsara';
import { Button, Text, toast } from '@raystack/apsara/v1';
import { useNavigate, useParams } from '@tanstack/react-router';
import { useCallback, useEffect, useMemo, useState } from 'react';
import { Controller, useForm } from 'react-hook-form';
import Skeleton from 'react-loading-skeleton';
=======
  Text
} from '@raystack/apsara';
import { Button, Separator, toast, Skeleton, Image } from '@raystack/apsara/v1';
import { useNavigate, useParams } from '@tanstack/react-router';
import { useCallback, useEffect, useMemo, useState } from 'react';
import { Controller, useForm } from 'react-hook-form';
>>>>>>> 10838a66
import * as yup from 'yup';
import cross from '~/react/assets/cross.svg';
import { useFrontier } from '~/react/contexts/FrontierContext';
import { V1Beta1PolicyRequestBody, V1Beta1Role, V1Beta1User } from '~/src';
import { PERMISSIONS, filterUsersfromUsers } from '~/utils';
import styles from '../../organization.module.css';

const inviteSchema = yup.object({
  userId: yup.string().required('Member is required'),
  role: yup.string().required('Role is required')
});

type InviteSchemaType = yup.InferType<typeof inviteSchema>;

export const InviteTeamMembers = () => {
  let { teamId } = useParams({ from: '/teams/$teamId/invite' });
  const navigate = useNavigate({ from: '/teams/$teamId/invite' });
  const [roles, setRoles] = useState<V1Beta1Role[]>([]);

  const [orgMembers, setOrgMembers] = useState<V1Beta1User[]>([]);
  const [isOrgMembersLoading, setIsOrgMembersLoading] = useState(false);

  const [members, setMembers] = useState<V1Beta1User[]>([]);

  const [isTeamMembersLoading, setIsTeamMembersLoading] = useState(false);

  const [isRolesLoading, setIsRolesLoading] = useState(false);
  const { client, activeOrganization: organization } = useFrontier();

  const {
    watch,
    reset,
    control,
    handleSubmit,
    formState: { errors, isSubmitting }
  } = useForm({
    resolver: yupResolver(inviteSchema)
  });

  useEffect(() => {
    async function getOrganizationMembers() {
      if (!organization?.id) return;
      try {
        setIsOrgMembersLoading(true);
        const {
          // @ts-ignore
          data: { users }
        } = await client?.frontierServiceListOrganizationUsers(
          organization?.id
        );
        setOrgMembers(users);
      } catch ({ error }: any) {
        toast.error('Something went wrong', {
          description: error.message
        });
      } finally {
        setIsOrgMembersLoading(false);
      }
    }
    getOrganizationMembers();
  }, [client, organization?.id]);

  useEffect(() => {
    async function getTeamMembers() {
      if (!organization?.id || !teamId) return;
      try {
        setIsTeamMembersLoading(true);
        const {
          // @ts-ignore
          data: { users, role_pairs = [] }
        } = await client?.frontierServiceListGroupUsers(
          organization?.id,
          teamId,
          { withRoles: true }
        );

        setMembers(users);
      } catch ({ error }: any) {
        toast.error('Something went wrong', {
          description: error.message
        });
      } finally {
        setIsTeamMembersLoading(false);
      }
    }
    getTeamMembers();
  }, [client, organization?.id, teamId]);

  const getRoles = useCallback(async () => {
    try {
      setIsRolesLoading(true);
      if (!organization?.id) return;
      const {
        // @ts-ignore
        data: { roles: orgRoles }
      } = await client?.frontierServiceListOrganizationRoles(organization.id, {
        scopes: [PERMISSIONS.GroupNamespace]
      });
      const {
        // @ts-ignore
        data: { roles }
      } = await client?.frontierServiceListRoles({
        scopes: [PERMISSIONS.GroupNamespace]
      });
      setRoles([...roles, ...orgRoles]);
    } catch (err) {
      console.error(err);
    } finally {
      setIsRolesLoading(false);
    }
  }, [client, organization?.id]);

  useEffect(() => {
    getRoles();
  }, [getRoles, organization?.id]);

  const addGroupTeamPolicy = useCallback(
    async (roleId: string, userId: string) => {
      const role = roles.find(r => r.id === roleId);
      if (role?.name && role.name !== PERMISSIONS.RoleGroupMember) {
        const resource = `${PERMISSIONS.GroupPrincipal}:${teamId}`;
        const principal = `${PERMISSIONS.UserPrincipal}:${userId}`;
        const policy: V1Beta1PolicyRequestBody = {
          roleId,
          resource,
          principal
        };
        await client?.frontierServiceCreatePolicy(policy);
      }
    },
    [client, roles, teamId]
  );

  async function onSubmit({ role, userId }: InviteSchemaType) {
    if (!userId || !role || !organization?.id) return;
    try {
      await client?.frontierServiceAddGroupUsers(organization?.id, teamId, {
        userIds: [userId]
      });
      await addGroupTeamPolicy(role, userId);
      toast.success('member added');
      navigate({
        to: '/teams/$teamId',
        params: { teamId }
      });
    } catch ({ error }: any) {
      toast.error('Something went wrong', {
        description: error.message
      });
    }
  }

  const invitableUser = useMemo(
    () => filterUsersfromUsers(orgMembers, members) || [],
    [orgMembers, members]
  );

  const isUserLoading = isOrgMembersLoading || isTeamMembersLoading;

  return (
    <Dialog open={true}>
      {/* @ts-ignore */}
      <Dialog.Content
        style={{ padding: 0, maxWidth: '600px', width: '100%', zIndex: '60' }}
        overlayClassname={styles.overlay}
      >
        <form onSubmit={handleSubmit(onSubmit)}>
          <Flex justify="between" style={{ padding: '16px 24px' }}>
            <Text size="large" weight="medium">
              Add Member
            </Text>

            <Image
              alt="cross"
              style={{ cursor: 'pointer' }}
              src={cross as unknown as string}
              onClick={() =>
                navigate({ to: '/teams/$teamId', params: { teamId } })
              }
              data-test-id="frontier-sdk-invite-team-members-close-btn"
            />
          </Flex>
          <Separator />
          <Flex
            direction="column"
            gap="medium"
            style={{ padding: '24px 32px' }}
          >
            <InputField label="Members">
              {isUserLoading ? (
                <Skeleton height={'25px'} />
              ) : (
                <Controller
                  render={({ field }) => (
                    <Select {...field} onValueChange={field.onChange}>
                      <Select.Trigger>
                        <Select.Value placeholder="Select members" />
                      </Select.Trigger>
                      <Select.Content
                        style={{ width: '100% !important', zIndex: 65 }}
                      >
                        <Select.Viewport style={{ maxHeight: '300px' }}>
                          <Select.Group>
                            {!invitableUser.length && (
                              <Text variant="secondary" size="regular" className={styles.noSelectItem}>
                                No member to invite
                              </Text>
                            )}
                            {invitableUser.map(user => (
                              <Select.Item value={user.id} key={user.id}>
                                {user.title || user.email}
                              </Select.Item>
                            ))}
                          </Select.Group>
                        </Select.Viewport>
                      </Select.Content>
                    </Select>
                  )}
                  control={control}
                  name="userId"
                />
              )}
              <Text size="micro" variant="danger">
                {errors.userId && String(errors.userId?.message)}
              </Text>
            </InputField>
            <InputField label="Invite as">
              {isRolesLoading ? (
                <Skeleton height={'25px'} />
              ) : (
                <Controller
                  render={({ field }) => (
                    <Select {...field} onValueChange={field.onChange}>
                      <Select.Trigger>
                        <Select.Value placeholder="Select a role" />
                      </Select.Trigger>
                      <Select.Content
                        style={{ width: '100% !important', zIndex: 65 }}
                      >
                        <Select.Group>
                          {!roles.length && (
                            <Text variant="secondary" size="regular" className={styles.noSelectItem}>
                              No roles available
                            </Text>
                          )}
                          {roles.map(role => (
                            <Select.Item value={role.id} key={role.id}>
                              {role.title || role.name}
                            </Select.Item>
                          ))}
                        </Select.Group>
                      </Select.Content>
                    </Select>
                  )}
                  control={control}
                  name="role"
                />
              )}
              <Text size="micro" variant="danger">
                {errors.role && String(errors.role?.message)}
              </Text>
            </InputField>
            <Separator />
            <Flex justify="end">
              <Button
                type="submit"
                data-test-id="frontier-sdk-add-team-members-btn"
                loading={isSubmitting}
                loaderText="Adding..."
              >
                Add Member
              </Button>
            </Flex>
          </Flex>
        </form>
      </Dialog.Content>
    </Dialog>
  );
};<|MERGE_RESOLUTION|>--- conflicted
+++ resolved
@@ -4,22 +4,11 @@
   Flex,
   InputField,
   Select,
-<<<<<<< HEAD
-  Separator
 } from '@raystack/apsara';
-import { Button, Text, toast } from '@raystack/apsara/v1';
+import { Button, Separator, toast, Skeleton, Image, Text } from '@raystack/apsara/v1';
 import { useNavigate, useParams } from '@tanstack/react-router';
 import { useCallback, useEffect, useMemo, useState } from 'react';
 import { Controller, useForm } from 'react-hook-form';
-import Skeleton from 'react-loading-skeleton';
-=======
-  Text
-} from '@raystack/apsara';
-import { Button, Separator, toast, Skeleton, Image } from '@raystack/apsara/v1';
-import { useNavigate, useParams } from '@tanstack/react-router';
-import { useCallback, useEffect, useMemo, useState } from 'react';
-import { Controller, useForm } from 'react-hook-form';
->>>>>>> 10838a66
 import * as yup from 'yup';
 import cross from '~/react/assets/cross.svg';
 import { useFrontier } from '~/react/contexts/FrontierContext';
