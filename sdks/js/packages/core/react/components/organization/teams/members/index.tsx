--- conflicted
+++ resolved
@@ -5,11 +5,7 @@
   Text,
   TextField
 } from '@raystack/apsara';
-<<<<<<< HEAD
-import { Button, Avatar } from '@raystack/apsara/v1';
-=======
-import { Button, EmptyState, Tooltip, toast, Separator } from '@raystack/apsara/v1';
->>>>>>> f345b7d7
+import { Button, EmptyState, Tooltip, toast, Separator, Avatar } from '@raystack/apsara/v1';
 import { Link, useNavigate, useParams } from '@tanstack/react-router';
 import React, { useCallback, useEffect, useMemo, useState } from 'react';
 
