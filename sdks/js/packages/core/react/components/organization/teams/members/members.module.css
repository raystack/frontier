.inviteDropdownSearch {
  padding: var(--rs-space-3) var(--rs-space-4) var(--rs-space-3)
    var(--rs-space-9);
}

.inviteDropdownSearch:focus {
  border: none;
}

.inviteDropdownItem {
  padding: var(--rs-space-3);
  user-select: none;
  cursor: pointer;
  background-color: var(--rs-color-background-base-primary);
  color: var(--rs-color-foreground-base-primary);
  display: flex;
  gap: var(--rs-space-3);
}

.inviteDropdownItem:hover {
  background-color: var(--rs-color-background-base-primary-hover);
}

.noSelectItem {
  color: var(--rs-color-foreground-base-secondary);
  padding: var(--rs-space-3);
}

<<<<<<< HEAD
.popoverContent {
  padding: 0;
  min-width: 300px;
  pointer-events: auto;
=======
.tableWrapper {
  height: 100%;
}

.tableRoot {
  height: 100%;
  overflow-y: auto;
  overflow-x: hidden;
}

.tableHeader {
  z-index: 1;
}

.tableSearchWrapper {
  max-width: 500px;
  flex: 1;
}

.container {
  margin-top: var(--rs-space-5);
  height: calc(100% - var(--rs-space-5));
>>>>>>> ab9d5e88
}<|MERGE_RESOLUTION|>--- conflicted
+++ resolved
@@ -26,12 +26,12 @@
   padding: var(--rs-space-3);
 }
 
-<<<<<<< HEAD
 .popoverContent {
   padding: 0;
   min-width: 300px;
   pointer-events: auto;
-=======
+}
+
 .tableWrapper {
   height: 100%;
 }
@@ -54,5 +54,4 @@
 .container {
   margin-top: var(--rs-space-5);
   height: calc(100% - var(--rs-space-5));
->>>>>>> ab9d5e88
 }