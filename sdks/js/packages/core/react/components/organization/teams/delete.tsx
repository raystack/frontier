--- conflicted
+++ resolved
@@ -1,23 +1,13 @@
 import {
-<<<<<<< HEAD
-  Flex,
   InputField,
   TextField
 } from '@raystack/apsara';
-import { Button, Checkbox, Separator, Skeleton, Image, Text, Dialog } from '@raystack/apsara/v1';
-=======
-  Dialog,
-  InputField,
-  TextField
-} from '@raystack/apsara';
-import { Button, Checkbox, Separator, Skeleton, Image, Text, Flex } from '@raystack/apsara/v1';
->>>>>>> f58e9203
+import { Button, Checkbox, Skeleton, Image, Text, Flex, Dialog, toast } from '@raystack/apsara/v1';
 
 import { yupResolver } from '@hookform/resolvers/yup';
 import { useNavigate, useParams } from '@tanstack/react-router';
 import { useEffect, useState } from 'react';
 import { Controller, useForm } from 'react-hook-form';
-import { toast } from '@raystack/apsara/v1';
 import * as yup from 'yup';
 import cross from '~/react/assets/cross.svg';
 import { useFrontier } from '~/react/contexts/FrontierContext';
@@ -116,11 +106,10 @@
           </Flex>
         </Dialog.Header>
         <form onSubmit={handleSubmit(onSubmit)}>
-<<<<<<< HEAD
           <Dialog.Body>
             <Flex
               direction="column"
-              gap="medium"
+              gap={5}
             >
               {isTeamLoading ? (
                 <>
@@ -132,51 +121,6 @@
                 </>
               ) : (
                 <>
-=======
-          <Flex
-            direction="column"
-            gap={5}
-            style={{ padding: '24px 32px' }}
-          >
-            {isTeamLoading ? (
-              <>
-                <Skeleton height={'16px'} />
-                <Skeleton width={'50%'} height={'16px'} />
-                <Skeleton height={'32px'} />
-                <Skeleton height={'16px'} />
-                <Skeleton height={'32px'} />
-              </>
-            ) : (
-              <>
-                <Text size="small">
-                  This action can not be undone. This will permanently delete
-                  team <b>{team?.title}</b>.
-                </Text>
-
-                <InputField label="Please type name of the team to confirm.">
-                  <Controller
-                    render={({ field }) => (
-                      <TextField
-                        {...field}
-                        // @ts-ignore
-                        size="medium"
-                        placeholder="Provide team name"
-                      />
-                    )}
-                    control={control}
-                    name="name"
-                  />
-
-                  <Text size="mini" variant="danger">
-                    {errors.name && String(errors.name?.message)}
-                  </Text>
-                </InputField>
-                <Flex gap={3}>
-                  <Checkbox
-                    checked={isAcknowledged}
-                    onCheckedChange={v => setIsAcknowledged(v === true)}
-                    data-test-id="frontier-sdk-delete-team-checkbox" />
->>>>>>> f58e9203
                   <Text size="small">
                     This action can not be undone. This will permanently delete
                     team <b>{team?.title}</b>.
@@ -200,7 +144,7 @@
                       {errors.name && String(errors.name?.message)}
                     </Text>
                   </InputField>
-                  <Flex gap="small">
+                  <Flex gap={3}>
                     <Checkbox
                       checked={isAcknowledged}
                       onCheckedChange={v => setIsAcknowledged(v === true)}
