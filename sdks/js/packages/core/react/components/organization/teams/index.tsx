'use client';

import { useCallback, useEffect, useMemo, useState } from 'react';
<<<<<<< HEAD
import { DataTable } from '@raystack/apsara';
=======
import { Select } from '@raystack/apsara';
>>>>>>> 5815a690
import {
  Tooltip,
  Skeleton,
  EmptyState,
  Text,
  Flex,
  Button,
<<<<<<< HEAD
  Select
=======
  DataTable
>>>>>>> 5815a690
} from '@raystack/apsara/v1';
import { Outlet, useNavigate, useRouterState } from '@tanstack/react-router';
import { ExclamationTriangleIcon } from '@radix-ui/react-icons';
import { useFrontier } from '~/react/contexts/FrontierContext';

import { useOrganizationTeams } from '~/react/hooks/useOrganizationTeams';
import { usePermissions } from '~/react/hooks/usePermissions';
import type { V1Beta1Group } from '~/src';
import { PERMISSIONS, shouldShowComponent } from '~/utils';
import { getColumns } from './teams.columns';
import { AuthTooltipMessage } from '~/react/utils';
import styles from './teams.module.css';

const teamsSelectOptions = [
  { value: 'my-teams', label: 'My Teams' },
  { value: 'all-teams', label: 'All Teams' }
];

interface WorkspaceTeamProps {
  teams: V1Beta1Group[];
  isLoading?: boolean;
  canCreateGroup?: boolean;
  userAccessOnTeam: Record<string, string[]>;
  canListOrgGroups?: boolean;
  onOrgTeamsFilterChange: (value: string) => void;
}

export default function WorkspaceTeams() {
  const [showOrgTeams, setShowOrgTeams] = useState(false);

  const routerState = useRouterState();

  const isListRoute = useMemo(() => {
    return routerState.location.pathname === '/teams';
  }, [routerState.location.pathname]);

  const {
    isFetching: isTeamsLoading,
    teams,
    userAccessOnTeam,
    refetch
  } = useOrganizationTeams({
    withPermissions: ['update', 'delete'],
    showOrgTeams,
    withMemberCount: true
  });
  const { activeOrganization: organization } = useFrontier();

  const resource = `app/organization:${organization?.id}`;
  const listOfPermissionsToCheck = useMemo(
    () => [
      {
        permission: PERMISSIONS.GroupCreatePermission,
        resource
      },
      {
        permission: PERMISSIONS.GroupListPermission,
        resource
      }
    ],
    [resource]
  );

  const { permissions, isFetching: isPermissionsFetching } = usePermissions(
    listOfPermissionsToCheck,
    !!organization?.id
  );

  const { canCreateGroup, canListOrgGroups } = useMemo(() => {
    return {
      canCreateGroup: shouldShowComponent(
        permissions,
        `${PERMISSIONS.GroupCreatePermission}::${resource}`
      ),
      canListOrgGroups: shouldShowComponent(
        permissions,
        `${PERMISSIONS.GroupCreatePermission}::${resource}`
      )
    };
  }, [permissions, resource]);

  const onOrgTeamsFilterChange = useCallback((value: string) => {
    if (value === 'all-teams') {
      setShowOrgTeams(true);
    } else {
      setShowOrgTeams(false);
    }
  }, []);

  useEffect(() => {
    if (isListRoute) {
      refetch();
    }
  }, [isListRoute, refetch, routerState.location.state.key]);

  const isLoading = isPermissionsFetching || isTeamsLoading;

  return (
    <Flex direction="column" style={{ width: '100%' }}>
      <Flex className={styles.header}>
        <Text size={6}>Teams</Text>
      </Flex>
      <Flex direction="column" gap={9} className={styles.container}>
        <TeamsTable
          teams={teams}
          isLoading={isLoading}
          canCreateGroup={canCreateGroup}
          userAccessOnTeam={userAccessOnTeam}
          canListOrgGroups={canListOrgGroups}
          onOrgTeamsFilterChange={onOrgTeamsFilterChange}
        />
      </Flex>
      <Outlet />
    </Flex>
  );
}

const TeamsTable = ({
  teams,
  isLoading,
  canCreateGroup,
  userAccessOnTeam,
  canListOrgGroups,
  onOrgTeamsFilterChange
}: WorkspaceTeamProps) => {
  const navigate = useNavigate({ from: '/teams' });

  const columns = useMemo(
    () => getColumns(userAccessOnTeam),
    [userAccessOnTeam]
  );

  return (
    <DataTable
      data={teams ?? []}
      isLoading={isLoading}
      columns={columns}
      defaultSort={{ name: 'name', order: 'asc' }}
    >
      <Flex direction="column" gap={7} className={styles.tableWrapper}>
        <Flex justify="between" gap={3}>
          <Flex gap={3} justify="start" className={styles.tableSearchWrapper}>
            <DataTable.Search placeholder="Search by name " size="medium" />
            {canListOrgGroups ? (
              <Select
                defaultValue={teamsSelectOptions[0].value}
                onValueChange={onOrgTeamsFilterChange}
              >
                <Select.Trigger style={{ minWidth: '140px' }}>
                  <Select.Value />
                </Select.Trigger>
                <Select.Content>
                  {teamsSelectOptions.map(opt => (
                    <Select.Item value={opt.value} key={opt.value}>
                      {opt.label}
                    </Select.Item>
                  ))}
                </Select.Content>
              </Select>
            ) : null}
          </Flex>
          {isLoading ? (
            <Skeleton height={'32px'} width={'64px'} />
          ) : (
            <Tooltip
              message={AuthTooltipMessage}
              side="left"
              disabled={canCreateGroup}
            >
              <Button
                variant="solid"
                color="accent"
                style={{ width: 'fit-content', height: '100%' }}
                disabled={!canCreateGroup}
                onClick={() => navigate({ to: '/teams/modal' })}
                data-test-id="frontier-sdk-add-team-btn"
              >
                Add team
              </Button>
            </Tooltip>
          )}
        </Flex>
        <DataTable.Content
          emptyState={noDataChildren}
          classNames={{
            root: styles.tableRoot,
            header: styles.tableHeader
          }}
        />
      </Flex>
    </DataTable>
  );
};

const noDataChildren = (
  <EmptyState
    icon={<ExclamationTriangleIcon />}
    heading={'0 teams in your organization'}
    subHeading={'Try adding new team.'}
  />
);<|MERGE_RESOLUTION|>--- conflicted
+++ resolved
@@ -1,11 +1,6 @@
 'use client';
 
 import { useCallback, useEffect, useMemo, useState } from 'react';
-<<<<<<< HEAD
-import { DataTable } from '@raystack/apsara';
-=======
-import { Select } from '@raystack/apsara';
->>>>>>> 5815a690
 import {
   Tooltip,
   Skeleton,
@@ -13,11 +8,8 @@
   Text,
   Flex,
   Button,
-<<<<<<< HEAD
-  Select
-=======
+  Select,
   DataTable
->>>>>>> 5815a690
 } from '@raystack/apsara/v1';
 import { Outlet, useNavigate, useRouterState } from '@tanstack/react-router';
 import { ExclamationTriangleIcon } from '@radix-ui/react-icons';
