--- conflicted
+++ resolved
@@ -8,12 +8,10 @@
   Select,
   Text
 } from '@raystack/apsara';
-import { Tooltip, Skeleton } from '@raystack/apsara/v1';
+import { Tooltip, Skeleton, EmptyState } from '@raystack/apsara/v1';
 import { Outlet, useNavigate, useRouterState } from '@tanstack/react-router';
-import { EmptyState } from '@raystack/apsara/v1';
 import { ExclamationTriangleIcon } from '@radix-ui/react-icons';
 import { useFrontier } from '~/react/contexts/FrontierContext';
-import Skeleton from 'react-loading-skeleton';
 
 import { useOrganizationTeams } from '~/react/hooks/useOrganizationTeams';
 import { usePermissions } from '~/react/hooks/usePermissions';
@@ -21,10 +19,7 @@
 import { PERMISSIONS, shouldShowComponent } from '~/utils';
 import { getColumns } from './teams.columns';
 import { AuthTooltipMessage } from '~/react/utils';
-<<<<<<< HEAD
-=======
 import { styles } from '../styles';
->>>>>>> 91784a2c
 
 const teamsSelectOptions = [
   { value: 'my-teams', label: 'My Teams' },
