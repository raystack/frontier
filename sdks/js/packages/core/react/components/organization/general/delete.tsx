--- conflicted
+++ resolved
@@ -1,16 +1,8 @@
 import {
-<<<<<<< HEAD
   InputField,
   TextField
 } from '@raystack/apsara';
-import { Button, Checkbox, Separator, toast, Image, Text, Dialog, Flex } from '@raystack/apsara/v1';
-=======
-  Dialog,
-  InputField,
-  TextField
-} from '@raystack/apsara';
-import { Button, Checkbox, Separator, toast, Image, Text, Flex } from '@raystack/apsara/v1';
->>>>>>> f58e9203
+import { Button, Checkbox, Separator, toast, Image, Text, Flex, Dialog } from '@raystack/apsara/v1';
 
 import { yupResolver } from '@hookform/resolvers/yup';
 import { useNavigate } from '@tanstack/react-router';
@@ -65,43 +57,11 @@
   const name = watch('name', '');
   return (
     <Dialog open={true}>
-<<<<<<< HEAD
       <Dialog.Content overlayClassName={styles.overlay} style={{ padding: 0, maxWidth: '600px', width: '100%', zIndex: '60' }}>
         <Dialog.Header>
           <Flex justify="between" style={{ padding: '16px 24px' }}>
             <Text size="large" weight="medium">
               Verify organization deletion
-=======
-      {/* @ts-ignore */}
-      <Dialog.Content
-        style={{ padding: 0, maxWidth: '600px', width: '100%', zIndex: '60' }}
-        overlayClassname={styles.overlay}
-      >
-        <Flex justify="between" style={{ padding: '16px 24px' }}>
-          <Text size="large" weight="medium">
-            Verify organization deletion
-          </Text>
-
-          <Image
-            className={styles.deleteIcon}
-            alt="cross"
-            style={{ cursor: 'pointer' }}
-            src={cross as unknown as string}
-            onClick={() => navigate({ to: '/' })}
-            data-test-id="frontier-sdk-delete-organization-close-btn"
-          />
-        </Flex>
-        <Separator />
-        <form onSubmit={handleSubmit(onSubmit)}>
-          <Flex
-            direction="column"
-            gap={5}
-            style={{ padding: '24px 32px' }}
-          >
-            <Text size="small">
-              This action <b>can not</b> be undone. This will permanently delete
-              all the projects and resources in <b>{organization?.title}</b>.
->>>>>>> f58e9203
             </Text>
 
             <Image
@@ -116,25 +76,13 @@
           <Separator />
         </Dialog.Header>
 
-<<<<<<< HEAD
         <Dialog.Body>
           <form onSubmit={handleSubmit(onSubmit)}>
             <Flex
               direction="column"
-              gap="medium"
+              gap={5}
               style={{ padding: '24px 32px' }}
             >
-=======
-              <Text size="mini" variant="danger">
-                {errors.name && String(errors.name?.message)}
-              </Text>
-            </InputField>
-            <Flex gap={3}>
-              <Checkbox
-                checked={isAcknowledged}
-                onCheckedChange={v => setIsAcknowledged(v === true)}
-                data-test-id="frontier-sdk-delete-organization-checkbox" />
->>>>>>> f58e9203
               <Text size="small">
                 This action <b>can not</b> be undone. This will permanently delete
                 all the projects and resources in <b>{organization?.title}</b>.
@@ -157,7 +105,7 @@
                   {errors.name && String(errors.name?.message)}
                 </Text>
               </InputField>
-              <Flex gap="small">
+              <Flex gap={3}>
                 <Checkbox
                   checked={isAcknowledged}
                   onCheckedChange={v => setIsAcknowledged(v === true)}
