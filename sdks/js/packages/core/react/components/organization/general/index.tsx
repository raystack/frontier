'use client';

<<<<<<< HEAD
import { Button } from '@raystack/apsara/v1';
import { Flex, Separator, Tooltip } from '@raystack/apsara';
import { Text } from '@raystack/apsara/v1';
=======
import { Button, Tooltip, Separator, Skeleton } from '@raystack/apsara/v1';
import { Flex, Text } from '@raystack/apsara';
>>>>>>> 10838a66
import { Outlet, useNavigate } from '@tanstack/react-router';
import { useMemo } from 'react';
import { useFrontier } from '~/react/contexts/FrontierContext';
import { usePermissions } from '~/react/hooks/usePermissions';
import { PERMISSIONS, shouldShowComponent } from '~/utils';
import { styles } from '../styles';
import { GeneralOrganization } from './general.workspace';
import { AuthTooltipMessage } from '~/react/utils';

export default function GeneralSetting() {
  const { activeOrganization: organization, isActiveOrganizationLoading } =
    useFrontier();

  const resource = `app/organization:${organization?.id}`;

  const listOfPermissionsToCheck = useMemo(() => {
    return [
      {
        permission: PERMISSIONS.UpdatePermission,
        resource: resource
      },
      {
        permission: PERMISSIONS.DeletePermission,
        resource: resource
      }
    ];
  }, [resource]);

  const { permissions, isFetching: isPermissionsFetching } = usePermissions(
    listOfPermissionsToCheck,
    !!organization?.id
  );

  const { canUpdateWorkspace, canDeleteWorkspace } = useMemo(() => {
    return {
      canUpdateWorkspace: shouldShowComponent(
        permissions,
        `${PERMISSIONS.UpdatePermission}::${resource}`
      ),
      canDeleteWorkspace: shouldShowComponent(
        permissions,
        `${PERMISSIONS.DeletePermission}::${resource}`
      )
    };
  }, [permissions, resource]);

  const isLoading = isActiveOrganizationLoading || isPermissionsFetching;

  return (
    <Flex direction="column" style={{ width: '100%' }}>
      <Flex style={styles.header}>
        <Text size="large" weight="medium">General</Text>
      </Flex>
      <Flex direction="column" gap="large" style={styles.container}>
        <GeneralOrganization
          organization={organization}
          canUpdateWorkspace={canUpdateWorkspace}
          isLoading={isLoading}
        />
        <Separator />
        <GeneralDeleteOrganization
          isLoading={isLoading}
          canDelete={canDeleteWorkspace}
        />
      </Flex>
    </Flex>
  );
}

export const GeneralDeleteOrganization = ({
  isLoading,
  canDelete
}: {
  isLoading?: boolean;
  canDelete: boolean;
}) => {
  const navigate = useNavigate({ from: '/' });
  return (
    <>
      <Flex direction="column" gap="medium">
        {isLoading ? (
          <Skeleton height={'16px'} width={'50%'} />
        ) : (
          <Text size="small" variant="secondary">
            If you want to permanently delete this organization and all of its
            data.
          </Text>
        )}
        {isLoading ? (
          <Skeleton height={'32px'} width={'64px'} />
        ) : (
          <Tooltip disabled={canDelete} message={AuthTooltipMessage}>
            <Button
              variant="solid"
              color="danger"
              type="submit"
              onClick={() => navigate({ to: '/delete' })}
              disabled={!canDelete}
              data-test-id="frontier-sdk-delete-organization-btn"
            >
              Delete organization
            </Button>
          </Tooltip>
        )}
        <Outlet />
      </Flex>
      <Separator />
    </>
  );
};<|MERGE_RESOLUTION|>--- conflicted
+++ resolved
@@ -1,13 +1,7 @@
 'use client';
 
-<<<<<<< HEAD
-import { Button } from '@raystack/apsara/v1';
-import { Flex, Separator, Tooltip } from '@raystack/apsara';
-import { Text } from '@raystack/apsara/v1';
-=======
-import { Button, Tooltip, Separator, Skeleton } from '@raystack/apsara/v1';
-import { Flex, Text } from '@raystack/apsara';
->>>>>>> 10838a66
+import { Button, Tooltip, Separator, Skeleton, Text } from '@raystack/apsara/v1';
+import { Flex } from '@raystack/apsara';
 import { Outlet, useNavigate } from '@tanstack/react-router';
 import { useMemo } from 'react';
 import { useFrontier } from '~/react/contexts/FrontierContext';
