--- conflicted
+++ resolved
@@ -85,11 +85,7 @@
         {isLoading ? (
           <Skeleton height={'16px'} width={'50%'} />
         ) : (
-<<<<<<< HEAD
-          <Text size={3} style={{ color: 'var(--rs-color-foreground-base-secondary)' }}>
-=======
           <Text size={3} variant="secondary">
->>>>>>> 025d270e
             If you want to permanently delete this organization and all of its
             data.
           </Text>
