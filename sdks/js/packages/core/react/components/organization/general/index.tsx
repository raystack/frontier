--- conflicted
+++ resolved
@@ -1,12 +1,7 @@
 'use client';
 
-<<<<<<< HEAD
-import { Button, Tooltip, Skeleton } from '@raystack/apsara/v1';
-import { Flex, Separator, Text } from '@raystack/apsara';
-=======
-import { Button, Tooltip, Separator } from '@raystack/apsara/v1';
+import { Button, Tooltip, Separator, Skeleton } from '@raystack/apsara/v1';
 import { Flex, Text } from '@raystack/apsara';
->>>>>>> 91784a2c
 import { Outlet, useNavigate } from '@tanstack/react-router';
 import { useMemo } from 'react';
 import { useFrontier } from '~/react/contexts/FrontierContext';
