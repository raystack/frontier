'use client';

import { Flex } from '@raystack/apsara';
import { Switch, Separator, Box, Text, Headline } from '@raystack/apsara/v1';
import { useCallback, useEffect, useMemo, useState } from 'react';
import { useFrontier } from '~/react/contexts/FrontierContext';
import { usePermissions } from '~/react/hooks/usePermissions';
import { V1Beta1Preference } from '~/src';
import { PERMISSIONS, shouldShowComponent } from '~/utils';
import type { SecurityCheckboxTypes } from './security.types';
import { styles } from '../styles';

export default function WorkspaceSecurity() {
  const [socialLogin, setSocialLogin] = useState<boolean>(false);
  const [mailLink, setMailLink] = useState<boolean>(false);

  const [preferences, setPreferences] = useState<V1Beta1Preference[]>([]);
  const { client, activeOrganization: organization } = useFrontier();

  const fetchOrganizationPreferences = useCallback(async () => {
    const {
      // @ts-ignore
      data: { preferences }
    } = await client?.frontierServiceListOrganizationPreferences(
      organization?.id as string
    );

    setPreferences(preferences);
  }, [client, organization?.id]);

  useEffect(() => {
    if (organization?.id) fetchOrganizationPreferences();
  }, [organization?.id, client, fetchOrganizationPreferences]);

  const preferencesMap = useMemo(() => {
    return preferences.reduce<Record<string, Record<string, string>>>(
      (map, el) => {
        // @ts-ignore
        map[el.name] = el;
        return map;
      },
      {}
    );
  }, [preferences]);

  useEffect(() => {
    if (preferencesMap['social_login'])
      setSocialLogin(preferencesMap['social_login']?.value === 'true');

    if (preferencesMap['mail_link'])
      setMailLink(preferencesMap['mail_link']?.value === 'true');
    // eslint-disable-next-line react-hooks/exhaustive-deps
  }, [preferences]);

  const onValueChange = useCallback(
    async (key: string, checked: boolean) => {
      if (key === 'mail_link') setMailLink(checked);
      if (key === 'social_login') setSocialLogin(checked);
      await client?.frontierServiceCreateOrganizationPreferences(
        organization?.id as string,
        {
          bodies: [
            {
              name: key,
              value: `${checked}`
            }
          ]
        }
      );
    },
    [client, organization?.id]
  );

  const listOfPermissionsToCheck = useMemo(
    () => [
      {
        permission: PERMISSIONS.UpdatePermission,
        resource: `app/organization:${organization?.id}`
      }
    ],
    [organization?.id]
  );

  const { permissions } = usePermissions(
    listOfPermissionsToCheck,
    !!organization?.id
  );

  const canUpdatePreference = shouldShowComponent(
    permissions,
    `${PERMISSIONS.UpdatePermission}::app/organization:${organization?.id}`
  );

  return (
    <Flex direction="column" style={{ width: '100%' }}>
      <Flex style={styles.header}>
        <Text size="large">Security</Text>
      </Flex>
      <Flex direction="column" gap="large" style={styles.container}>
        <SecurityCheckbox
          label="Google"
          text="Allow logins through Google's single sign-on functionality"
          name="social_login"
          value={socialLogin}
          canUpdatePreference={canUpdatePreference}
          onValueChange={onValueChange}
        />
        <Separator />
        <SecurityCheckbox
          label="Email code"
          text="Allow password less logins through magic links or a code delivered
      over email."
          name="mail_link"
          value={mailLink}
          canUpdatePreference={canUpdatePreference}
          onValueChange={onValueChange}
        />
        <Separator />
      </Flex>
    </Flex>
  );
}

export const SecurityHeader = () => {
  return (
    <Box style={styles.container}>
<<<<<<< HEAD
      <Text size={10}>Security</Text>
      <Text size={4} style={{ color: 'var(--rs-color-foreground-base-secondary)' }}>
        Manage your workspace security and how it’s members authenticate
=======
      <Headline size="t3">Security</Headline>
      <Text size="regular" variant="secondary">
        Manage your workspace security and how it&apos;s members authenticate
>>>>>>> 025d270e
      </Text>
    </Box>
  );
};

export const SecurityCheckbox = ({
  label,
  text,
  name,
  value,
  onValueChange,
  canUpdatePreference
}: SecurityCheckboxTypes) => {
  return (
    <Flex direction="row" justify="between" align="center">
      <Flex direction="column" gap="small">
<<<<<<< HEAD
        <Text size={6}>{label}</Text>
        <Text size={4} style={{ color: 'var(--rs-color-foreground-base-secondary)' }}>
=======
        <Text size="large">{label}</Text>
        <Text size="regular" variant="secondary">
>>>>>>> 025d270e
          {text}
        </Text>
      </Flex>

      {canUpdatePreference ? (
        <Switch
          name={name}
          checked={value}
          onCheckedChange={(checked: boolean) => onValueChange(name, checked)}
        />
      ) : null}
    </Flex>
  );
};<|MERGE_RESOLUTION|>--- conflicted
+++ resolved
@@ -124,15 +124,9 @@
 export const SecurityHeader = () => {
   return (
     <Box style={styles.container}>
-<<<<<<< HEAD
-      <Text size={10}>Security</Text>
-      <Text size={4} style={{ color: 'var(--rs-color-foreground-base-secondary)' }}>
-        Manage your workspace security and how it’s members authenticate
-=======
       <Headline size="t3">Security</Headline>
       <Text size="regular" variant="secondary">
         Manage your workspace security and how it&apos;s members authenticate
->>>>>>> 025d270e
       </Text>
     </Box>
   );
@@ -149,13 +143,8 @@
   return (
     <Flex direction="row" justify="between" align="center">
       <Flex direction="column" gap="small">
-<<<<<<< HEAD
-        <Text size={6}>{label}</Text>
-        <Text size={4} style={{ color: 'var(--rs-color-foreground-base-secondary)' }}>
-=======
         <Text size="large">{label}</Text>
         <Text size="regular" variant="secondary">
->>>>>>> 025d270e
           {text}
         </Text>
       </Flex>
