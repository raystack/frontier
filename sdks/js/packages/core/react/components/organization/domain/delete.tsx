import {
  Dialog,
  Flex,
  InputField,
<<<<<<< HEAD
  Separator,
  TextField
} from '@raystack/apsara';
import { Button, Checkbox, Text, toast } from '@raystack/apsara/v1';
=======
  Text,
  TextField
} from '@raystack/apsara';
import { Button, Checkbox, Separator, Skeleton, Image } from '@raystack/apsara/v1';
>>>>>>> 10838a66

import { yupResolver } from '@hookform/resolvers/yup';
import { useNavigate, useParams } from '@tanstack/react-router';
import { useCallback, useEffect, useState } from 'react';
import { Controller, useForm } from 'react-hook-form';
import * as yup from 'yup';
import cross from '~/react/assets/cross.svg';
import { useFrontier } from '~/react/contexts/FrontierContext';
import { V1Beta1Domain } from '~/src';
import styles from '../organization.module.css';

const domainSchema = yup
  .object({
    domain: yup
      .string()
      .required()
      .matches(/[-a-zA-Z0-9.]{1,256}\.[a-zA-Z0-9()]{1,6}$/, 'Domain is invalid')
  })
  .required();

type FormData = yup.InferType<typeof domainSchema>;

export const DeleteDomain = () => {
  const {
    watch,
    control,
    handleSubmit,
    setError,
    formState: { errors, isSubmitting }
  } = useForm({
    resolver: yupResolver(domainSchema)
  });
  const navigate = useNavigate({ from: '/domains/$domainId/delete' });
  const { domainId } = useParams({ from: '/domains/$domainId/delete' });
  const { client, activeOrganization: organization } = useFrontier();
  const [domain, setDomain] = useState<V1Beta1Domain>();
  const [isLoading, setIsLoading] = useState(false);
  const [isAcknowledged, setIsAcknowledged] = useState(false);

  const fetchDomainDetails = useCallback(async () => {
    if (!domainId) return;
    if (!organization?.id) return;

    try {
      setIsLoading(true);
      const res = await client?.frontierServiceGetOrganizationDomain(organization?.id, domainId);
      const domain = res?.data.domain
      setDomain(domain);
    } catch ({ error }: any) {
      toast.error('Something went wrong', {
        description: error.message
      });
    } finally {
      setIsLoading(false);
    }
  }, [client, domainId, organization?.id]);

  useEffect(() => {
    fetchDomainDetails();
  }, [fetchDomainDetails]);

  async function onSubmit(data: FormData) {
    // @ts-ignore. TODO: fix buf openapi plugin
    if (!domain?.id || !domain?.org_id) return;

    if (data.domain !== domain.name) {
      return setError('domain', { message: 'domain name is not same' });
    }
    try {
      await client?.frontierServiceDeleteOrganizationDomain(
        // @ts-ignore
        domain.org_id,
        domain.id
      );
      navigate({ to: '/domains' });
      toast.success('Domain deleted');
    } catch ({ error }: any) {
      toast.error('Something went wrong', {
        description: error.message
      });
    }
  }

  const domainName = watch('domain', '');

  return (
    <Dialog open={true}>
      <Dialog.Content
        style={{ padding: 0, maxWidth: '600px', width: '100%', zIndex: '60' }}
        overlayClassname={styles.overlay}
      >
        <Flex justify="between" style={{ padding: '16px 24px' }}>
          <Text size="large" weight="medium">
            Verify domain deletion
          </Text>
          <Image
            alt="cross"
            src={cross as unknown as string}
            onClick={() =>
              navigate({
                to: `/domains`
              })
            }
            style={{ cursor: 'pointer' }}
            data-test-id="frontier-sdk-delete-domain-close-btn"
          />
        </Flex>
        <Separator />
        <form onSubmit={handleSubmit(onSubmit)}>
          <Flex
            direction="column"
            gap="medium"
            style={{ padding: '24px 32px' }}
          >
            {isLoading ? (
              <>
                <Skeleton height={'16px'} />
                <Skeleton width={'50%'} height={'16px'} />
                <Skeleton height={'32px'} />
                <Skeleton height={'16px'} />
                <Skeleton height={'32px'} />
              </>
            ) : (
              <>
                <Text size="small">
                  This action can not be undone. This will permanently delete{' '}
                  <b>{domain?.name}</b>.
                </Text>

                <InputField label="Please type the domain name">
                  <Controller
                    render={({ field }) => (
                      <TextField
                        {...field}
                        // @ts-ignore
                        size="medium"
                        placeholder="Provide domain name"
                      />
                    )}
                    control={control}
                    name="domain"
                  />

                  <Text size="micro" variant="danger">
                    {errors.domain && String(errors.domain?.message)}
                  </Text>
                </InputField>
                <Flex gap="small">
                  <Checkbox
                    checked={isAcknowledged}
                    onCheckedChange={v => setIsAcknowledged(v === true)}
                    data-test-id="frontier-sdk-delete-domain-checkbox" />
                  <Text size="small">
                    I acknowledge I understand that all of the team data will be
                    deleted and want to proceed.
                  </Text>
                </Flex>
                <Button
                  variant="solid"
                  color="danger"
                  disabled={!domainName || !isAcknowledged}
                  type="submit"
                  style={{ width: '100%' }}
                  loading={isSubmitting}
                  loaderText="Deleting..."
                  data-test-id="frontier-sdk-delete-domain-btn"
                >
                  Delete this domain
                </Button>
              </>
            )}
          </Flex>
        </form>
      </Dialog.Content>
    </Dialog>
  );
};<|MERGE_RESOLUTION|>--- conflicted
+++ resolved
@@ -2,17 +2,9 @@
   Dialog,
   Flex,
   InputField,
-<<<<<<< HEAD
-  Separator,
   TextField
 } from '@raystack/apsara';
-import { Button, Checkbox, Text, toast } from '@raystack/apsara/v1';
-=======
-  Text,
-  TextField
-} from '@raystack/apsara';
-import { Button, Checkbox, Separator, Skeleton, Image } from '@raystack/apsara/v1';
->>>>>>> 10838a66
+import { Button, Checkbox, Separator, Skeleton, Image, Text, toast } from '@raystack/apsara/v1';
 
 import { yupResolver } from '@hookform/resolvers/yup';
 import { useNavigate, useParams } from '@tanstack/react-router';
