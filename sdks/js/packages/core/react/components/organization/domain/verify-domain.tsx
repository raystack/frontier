--- conflicted
+++ resolved
@@ -1,11 +1,14 @@
-<<<<<<< HEAD
-import { Flex } from '@raystack/apsara';
-import { Button, Separator, Skeleton, Image, Text, Dialog } from '@raystack/apsara/v1';
-
-=======
->>>>>>> 6ca21a44
 import { useCallback, useEffect, useState } from 'react';
-import { Button, Separator, Skeleton, Image, Text, Flex, toast, Dialog } from '@raystack/apsara/v1';
+import {
+  Button,
+  Separator,
+  Skeleton,
+  Image,
+  Text,
+  Flex,
+  toast,
+  Dialog
+} from '@raystack/apsara/v1';
 
 import { useNavigate, useParams } from '@tanstack/react-router';
 import { useFrontier } from '~/react/contexts/FrontierContext';
@@ -27,8 +30,11 @@
 
     try {
       setIsDomainLoading(true);
-      const resp = await client?.frontierServiceGetOrganizationDomain(organization?.id, domainId);
-      const domain = resp?.data.domain
+      const resp = await client?.frontierServiceGetOrganizationDomain(
+        organization?.id,
+        domainId
+      );
+      const domain = resp?.data.domain;
       setDomain(domain);
     } catch ({ error }: any) {
       toast.error('Something went wrong', {
@@ -67,13 +73,15 @@
 
   return (
     <Dialog open={true}>
-      <Dialog.Content overlayClassName={styles.overlay} style={{ padding: 0, maxWidth: '600px', width: '100%', zIndex: '60' }}>
+      <Dialog.Content
+        overlayClassName={styles.overlay}
+        style={{ padding: 0, maxWidth: '600px', width: '100%', zIndex: '60' }}
+      >
         <Dialog.Header>
           <Flex justify="between" style={{ padding: '16px 24px' }}>
             <Text size="large" weight="medium">
               Verify domain
             </Text>
-<<<<<<< HEAD
 
             <Image
               alt="cross"
@@ -87,7 +95,11 @@
         </Dialog.Header>
 
         <Dialog.Body>
-          <Flex direction="column" gap="medium" style={{ padding: '24px 32px' }}>
+          <Flex
+            direction="column"
+            gap={5}
+            style={{ padding: 'var(--rs-space-7) var(--rs-space-9)' }}
+          >
             {isDomainLoading ? (
               <>
                 <Skeleton height={'16px'} />
@@ -97,8 +109,9 @@
             ) : (
               <>
                 <Text size="small">
-                  Before we can verify {domain?.name}, you&apos;ll need to create
-                  a TXT record in your DNS configuration for this hostname.
+                  Before we can verify {domain?.name}, you&apos;ll need to
+                  create a TXT record in your DNS configuration for this
+                  hostname.
                 </Text>
                 <Flex
                   style={{
@@ -110,8 +123,8 @@
                   <Text size="small">{domain?.token}</Text>
                 </Flex>
                 <Text size="small">
-                  Wait until your DNS configuration changes. This could take up to
-                  72 hours to propagate.
+                  Wait until your DNS configuration changes. This could take up
+                  to 72 hours to propagate.
                 </Text>
               </>
             )}
@@ -119,53 +132,6 @@
           <Separator />
         </Dialog.Body>
 
-=======
-
-            <Image
-              alt="cross"
-              style={{ cursor: 'pointer' }}
-              src={cross as unknown as string}
-              onClick={() => navigate({ to: '/domains' })}
-              data-test-id="frontier-sdk-verify-domain-close-btn"
-            />
-          </Flex>
-          <Separator />
-        </Dialog.Header>
-
-        <Dialog.Body>
-          <Flex direction="column" gap={5} style={{ padding: 'var(--rs-space-7) var(--rs-space-9)' }}>
-            {isDomainLoading ? (
-              <>
-                <Skeleton height={'16px'} />
-                <Skeleton height={'32px'} />
-                <Skeleton height={'16px'} />
-              </>
-            ) : (
-              <>
-                <Text size="small">
-                  Before we can verify {domain?.name}, you&apos;ll need to create
-                  a TXT record in your DNS configuration for this hostname.
-                </Text>
-                <Flex
-                  style={{
-                    padding: 'var(--rs-space-3)',
-                    border: '1px solid var(--rs-color-border-base-secondary)',
-                    borderRadius: 'var(--rs-space-2)'
-                  }}
-                >
-                  <Text size="small">{domain?.token}</Text>
-                </Flex>
-                <Text size="small">
-                  Wait until your DNS configuration changes. This could take up to
-                  72 hours to propagate.
-                </Text>
-              </>
-            )}
-          </Flex>
-          <Separator />
-        </Dialog.Body>
-
->>>>>>> 6ca21a44
         <Dialog.Footer>
           <Flex justify="end" style={{ padding: 'var(--rs-space-5)' }}>
             {isDomainLoading ? (
