--- conflicted
+++ resolved
@@ -1,12 +1,5 @@
-<<<<<<< HEAD
-import { Flex } from '@raystack/apsara';
-import { Button, Separator, Skeleton, Image, Text, Dialog } from '@raystack/apsara/v1';
-
-=======
->>>>>>> f58e9203
 import { useCallback, useEffect, useState } from 'react';
-import { Dialog } from '@raystack/apsara';
-import { Button, Separator, Skeleton, Image, Text, Flex, toast } from '@raystack/apsara/v1';
+import { Button, Separator, Skeleton, Image, Text, Flex, toast, Dialog } from '@raystack/apsara/v1';
 
 import { useNavigate, useParams } from '@tanstack/react-router';
 import { useFrontier } from '~/react/contexts/FrontierContext';
@@ -86,9 +79,8 @@
           <Separator />
         </Dialog.Header>
 
-<<<<<<< HEAD
         <Dialog.Body>
-          <Flex direction="column" gap="medium" style={{ padding: '24px 32px' }}>
+          <Flex direction="column" gap={5} style={{ padding: 'var(--rs-space-7) var(--rs-space-9)' }}>
             {isDomainLoading ? (
               <>
                 <Skeleton height={'16px'} />
@@ -130,27 +122,6 @@
                 loading={isVerifying}
                 loaderText="Verifying..."
                 data-test-id="frontier-sdk-verify-domain-btn"
-=======
-        <Flex direction="column" gap={5} style={{ padding: '24px 32px' }}>
-          {isDomainLoading ? (
-            <>
-              <Skeleton height={'16px'} />
-              <Skeleton height={'32px'} />
-              <Skeleton height={'16px'} />
-            </>
-          ) : (
-            <>
-              <Text size="small">
-                Before we can verify {domain?.name}, you&apos;ll need to create
-                a TXT record in your DNS configuration for this hostname.
-              </Text>
-              <Flex
-                style={{
-                  padding: 'var(--rs-space-3)',
-                  border: '1px solid var(--rs-color-border-base-secondary)',
-                  borderRadius: 'var(--rs-space-2)'
-                }}
->>>>>>> f58e9203
               >
                 Verify
               </Button>
