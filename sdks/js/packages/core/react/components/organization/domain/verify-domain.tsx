--- conflicted
+++ resolved
@@ -1,10 +1,5 @@
-<<<<<<< HEAD
-import { Dialog, Flex, Separator, Text } from '@raystack/apsara';
-import { Button, Skeleton, Image } from '@raystack/apsara/v1';
-=======
-import { Dialog, Flex, Image, Text } from '@raystack/apsara';
-import { Button, Separator, Skeleton } from '@raystack/apsara/v1';
->>>>>>> bdb9483e
+import { Dialog, Flex, Text } from '@raystack/apsara';
+import { Button, Separator, Skeleton, Image } from '@raystack/apsara/v1';
 
 import { useCallback, useEffect, useState } from 'react';
 
