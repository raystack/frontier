<<<<<<< HEAD
import { Dialog, Flex, Image, Separator } from '@raystack/apsara';
import { Button, Text, toast } from '@raystack/apsara/v1';
=======
import { Dialog, Flex, Text } from '@raystack/apsara';
import { Button, Separator, Skeleton, Image } from '@raystack/apsara/v1';
>>>>>>> 10838a66

import { useCallback, useEffect, useState } from 'react';

import { useNavigate, useParams } from '@tanstack/react-router';
import cross from '~/react/assets/cross.svg';
import { useFrontier } from '~/react/contexts/FrontierContext';
import { V1Beta1Domain } from '~/src';
import styles from '../organization.module.css';

export const VerifyDomain = () => {
  const navigate = useNavigate({ from: '/domains/$domainId/verify' });
  const { domainId } = useParams({ from: '/domains/$domainId/verify' });
  const { client, activeOrganization: organization } = useFrontier();
  const [domain, setDomain] = useState<V1Beta1Domain>();
  const [isVerifying, setIsVerifying] = useState(false);
  const [isDomainLoading, setIsDomainLoading] = useState(false);

  const fetchDomainDetails = useCallback(async () => {
    if (!domainId) return;
    if (!organization?.id) return;

    try {
      setIsDomainLoading(true);
      const resp = await client?.frontierServiceGetOrganizationDomain(organization?.id, domainId);
      const domain = resp?.data.domain
      setDomain(domain);
    } catch ({ error }: any) {
      toast.error('Something went wrong', {
        description: error.message
      });
    } finally {
      setIsDomainLoading(false);
    }
  }, [client, domainId, organization?.id]);

  const verifyDomain = useCallback(async () => {
    if (!domainId) return;
    if (!organization?.id) return;
    setIsVerifying(true);

    try {
      await client?.frontierServiceVerifyOrganizationDomain(
        organization?.id,
        domainId,
        {}
      );
      navigate({ to: '/domains' });
      toast.success('Domain verified');
    } catch ({ error }: any) {
      toast.error('Something went wrong', {
        description: error.message
      });
    } finally {
      setIsVerifying(false);
    }
  }, [client, domainId, navigate, organization?.id]);

  useEffect(() => {
    fetchDomainDetails();
  }, [fetchDomainDetails]);

  return (
    <Dialog open={true}>
      {/* @ts-ignore */}
      <Dialog.Content
        style={{ padding: 0, maxWidth: '600px', width: '100%', zIndex: '60' }}
        overlayClassname={styles.overlay}
      >
        <Flex justify="between" style={{ padding: '16px 24px' }}>
          <Text size="large" weight="medium">
            Verify domain
          </Text>

          <Image
            alt="cross"
            style={{ cursor: 'pointer' }}
            src={cross as unknown as string}
            onClick={() => navigate({ to: '/domains' })}
            data-test-id="frontier-sdk-verify-domain-close-btn"
          />
        </Flex>
        <Separator />

        <Flex direction="column" gap="medium" style={{ padding: '24px 32px' }}>
          {isDomainLoading ? (
            <>
              <Skeleton height={'16px'} />
              <Skeleton height={'32px'} />
              <Skeleton height={'16px'} />
            </>
          ) : (
            <>
              <Text size="small">
                Before we can verify {domain?.name}, you&apos;ll need to create
                a TXT record in your DNS configuration for this hostname.
              </Text>
              <Flex
                style={{
                  padding: 'var(--pd-8)',
                  border: '1px solid var(--border-base)',
                  borderRadius: 'var(--pd-4)'
                }}
              >
                <Text size="small">{domain?.token}</Text>
              </Flex>
              <Text size="small">
                Wait until your DNS configuration changes. This could take up to
                72 hours to propagate.
              </Text>
            </>
          )}
        </Flex>
        <Separator />
        <Flex justify="end" style={{ padding: 'var(--pd-16)' }}>
          {isDomainLoading ? (
            <Skeleton height={'32px'} width={'64px'} />
          ) : (
            <Button
              onClick={verifyDomain}
              loading={isVerifying}
              loaderText="Verifying..."
              data-test-id="frontier-sdk-verify-domain-btn"
            >
              Verify
            </Button>
          )}
        </Flex>
      </Dialog.Content>
    </Dialog>
  );
};<|MERGE_RESOLUTION|>--- conflicted
+++ resolved
@@ -1,10 +1,5 @@
-<<<<<<< HEAD
-import { Dialog, Flex, Image, Separator } from '@raystack/apsara';
-import { Button, Text, toast } from '@raystack/apsara/v1';
-=======
-import { Dialog, Flex, Text } from '@raystack/apsara';
-import { Button, Separator, Skeleton, Image } from '@raystack/apsara/v1';
->>>>>>> 10838a66
+import { Dialog, Flex } from '@raystack/apsara';
+import { Button, Separator, Skeleton, Image, Text, toast } from '@raystack/apsara/v1';
 
 import { useCallback, useEffect, useState } from 'react';
 
