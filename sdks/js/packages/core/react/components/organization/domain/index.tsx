'use client';

import {
  DataTable,
  Flex,
<<<<<<< HEAD
  Tooltip
} from '@raystack/apsara';
import { Button, Text } from '@raystack/apsara/v1';
=======
  Text
} from '@raystack/apsara';
import { ExclamationTriangleIcon } from '@radix-ui/react-icons';
import { Button, Tooltip, EmptyState, Skeleton } from '@raystack/apsara/v1';
>>>>>>> 10838a66
import { Outlet, useNavigate, useRouterState } from '@tanstack/react-router';
import { useEffect, useMemo } from 'react';
import { useFrontier } from '~/react/contexts/FrontierContext';
import { useOrganizationDomains } from '~/react/hooks/useOrganizationDomains';
import { usePermissions } from '~/react/hooks/usePermissions';
import { V1Beta1Domain } from '~/src';
import { PERMISSIONS, shouldShowComponent } from '~/utils';
import { styles } from '../styles';
import { getColumns } from './domain.columns';
import { AuthTooltipMessage } from '~/react/utils';
import { DEFAULT_DATE_FORMAT } from '~/react/utils/constants';

export default function Domain() {
  const { isFetching, domains, refetch } = useOrganizationDomains();
  const { activeOrganization: organization, config } = useFrontier();

  const routerState = useRouterState();

  const isListRoute = useMemo(() => {
    return routerState.location.pathname === '/domains';
  }, [routerState.location.pathname]);

  const resource = `app/organization:${organization?.id}`;
  const listOfPermissionsToCheck = useMemo(
    () => [
      {
        permission: PERMISSIONS.UpdatePermission,
        resource
      }
    ],
    [resource]
  );

  const { permissions, isFetching: isPermissionsFetching } = usePermissions(
    listOfPermissionsToCheck,
    !!organization?.id
  );

  const { canCreateDomain } = useMemo(() => {
    return {
      canCreateDomain: shouldShowComponent(
        permissions,
        `${PERMISSIONS.UpdatePermission}::${resource}`
      )
    };
  }, [permissions, resource]);

  useEffect(() => {
    if (isListRoute) {
      refetch();
    }
  }, [isListRoute, refetch, routerState.location.state.key]);

  const isLoading = isFetching || isPermissionsFetching;

  return (
    <Flex direction="column" style={{ width: '100%' }}>
      <Flex style={styles.header}>
        <Text size="large" weight="medium">Security</Text>
      </Flex>
      <Flex direction="column" gap="large" style={styles.container}>
        <Flex direction="column" style={{ gap: '24px' }}>
          <AllowedEmailDomains />
          <Domains
            domains={domains}
            isLoading={isLoading}
            canCreateDomain={canCreateDomain}
            dateFormat={config?.dateFormat}
          />
        </Flex>
      </Flex>
      <Outlet />
    </Flex>
  );
}

const AllowedEmailDomains = () => {
  return (
    <Flex direction="row" justify="between" align="center">
      <Flex direction="column" gap="small">
        <Text size="large" weight="medium">Allowed email domains</Text>
        <Text size="regular" variant="secondary">
          Anyone with an email address at these domains is allowed to sign up
          for this workspace.
        </Text>
      </Flex>
    </Flex>
  );
};

const Domains = ({
  domains = [],
  isLoading,
  canCreateDomain,
  dateFormat
}: {
  domains: V1Beta1Domain[];
  isLoading?: boolean;
  canCreateDomain?: boolean;
  dateFormat?: string;
}) => {
  let navigate = useNavigate({ from: '/domains' });
  const tableStyle = useMemo(
    () =>
      domains?.length ? { width: '100%' } : { width: '100%', height: '100%' },
    [domains?.length]
  );

  const columns = useMemo(
    () =>
      getColumns({
        canCreateDomain,
        dateFormat: dateFormat || DEFAULT_DATE_FORMAT
      }),
    [canCreateDomain, dateFormat]
  );

  return (
    <Flex direction="row">
      <DataTable
        data={domains}
        isLoading={isLoading}
        columns={columns}
        emptyState={noDataChildren}
        parentStyle={{ height: 'calc(100vh - 212px)' }}
        style={tableStyle}
      >
        <DataTable.Toolbar
          style={{ padding: 0, border: 0, marginBottom: 'var(--pd-16)' }}
        >
          <Flex justify="between" gap="small">
            <Flex style={{ maxWidth: '360px', width: '100%' }}>
              <DataTable.GloabalSearch
                placeholder="Search by name"
                size="medium"
              />
            </Flex>
            {isLoading ? (
              <Skeleton height={'32px'} width={'64px'} />
            ) : (
              <Tooltip
                message={AuthTooltipMessage}
                side="left"
                disabled={canCreateDomain}
              >
                <Button
                  disabled={!canCreateDomain}
                  size="small"
                  style={{ width: 'fit-content' }}
                  onClick={() => navigate({ to: '/domains/modal' })}
                  data-test-id="frontier-sdk-add-domain-btn"
                >
                  Add Domain
                </Button>
              </Tooltip>
            )}
          </Flex>
        </DataTable.Toolbar>
      </DataTable>
    </Flex>
  );
};

const noDataChildren = (
  <EmptyState
    icon={<ExclamationTriangleIcon />}
    heading={"0 domains in your organization"}
    subHeading={"Try adding new domains."}
  />
);<|MERGE_RESOLUTION|>--- conflicted
+++ resolved
@@ -3,16 +3,9 @@
 import {
   DataTable,
   Flex,
-<<<<<<< HEAD
-  Tooltip
-} from '@raystack/apsara';
-import { Button, Text } from '@raystack/apsara/v1';
-=======
-  Text
 } from '@raystack/apsara';
 import { ExclamationTriangleIcon } from '@radix-ui/react-icons';
-import { Button, Tooltip, EmptyState, Skeleton } from '@raystack/apsara/v1';
->>>>>>> 10838a66
+import { Button, Tooltip, EmptyState, Skeleton, Text } from '@raystack/apsara/v1';
 import { Outlet, useNavigate, useRouterState } from '@tanstack/react-router';
 import { useEffect, useMemo } from 'react';
 import { useFrontier } from '~/react/contexts/FrontierContext';
