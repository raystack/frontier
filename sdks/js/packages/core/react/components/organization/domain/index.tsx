--- conflicted
+++ resolved
@@ -5,12 +5,8 @@
   Flex,
   Text
 } from '@raystack/apsara';
-<<<<<<< HEAD
-import { Button, Tooltip, Skeleton } from '@raystack/apsara/v1';
-=======
 import { ExclamationTriangleIcon } from '@radix-ui/react-icons';
-import { Button, Tooltip, EmptyState } from '@raystack/apsara/v1';
->>>>>>> 91784a2c
+import { Button, Tooltip, EmptyState, Skeleton } from '@raystack/apsara/v1';
 import { Outlet, useNavigate, useRouterState } from '@tanstack/react-router';
 import { useEffect, useMemo } from 'react';
 import { useFrontier } from '~/react/contexts/FrontierContext';
