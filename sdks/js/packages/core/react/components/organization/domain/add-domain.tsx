--- conflicted
+++ resolved
@@ -1,12 +1,13 @@
+import { InputField, TextField } from '@raystack/apsara';
 import {
-  InputField,
-  TextField
-} from '@raystack/apsara';
-<<<<<<< HEAD
-import { Button, Separator, Image, Text, Dialog, Flex } from '@raystack/apsara/v1';
-=======
-import { Button, Separator, Image, Text, Flex, toast, Dialog } from '@raystack/apsara/v1';
->>>>>>> 6ca21a44
+  Button,
+  Separator,
+  Image,
+  Text,
+  Flex,
+  toast,
+  Dialog
+} from '@raystack/apsara/v1';
 
 import { yupResolver } from '@hookform/resolvers/yup';
 import { useNavigate } from '@tanstack/react-router';
@@ -65,7 +66,10 @@
 
   return (
     <Dialog open={true}>
-      <Dialog.Content overlayClassName={styles.overlay} style={{ padding: 0, maxWidth: '600px', width: '100%', zIndex: '60' }}>
+      <Dialog.Content
+        overlayClassName={styles.overlay}
+        style={{ padding: 0, maxWidth: '600px', width: '100%', zIndex: '60' }}
+      >
         <form onSubmit={handleSubmit(onSubmit)}>
           <Dialog.Header>
             <Flex justify="between" style={{ padding: '16px 24px' }}>
@@ -85,15 +89,7 @@
           </Dialog.Header>
 
           <Dialog.Body>
-            <Flex
-              direction="column"
-<<<<<<< HEAD
-              gap="medium"
-=======
-              gap={5}
->>>>>>> 6ca21a44
-              style={{ padding: '24px 32px' }}
-            >
+            <Flex direction="column" gap={5} style={{ padding: '24px 32px' }}>
               <InputField label="Domain name">
                 <Controller
                   render={({ field }) => (
