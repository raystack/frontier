--- conflicted
+++ resolved
@@ -1,5 +1,13 @@
 import { useState } from 'react';
-import { Button, Flex, Text, toast, Separator, Image, Dialog } from '@raystack/apsara/v1';
+import {
+  Button,
+  Flex,
+  Text,
+  toast,
+  Separator,
+  Image,
+  Dialog
+} from '@raystack/apsara/v1';
 import cross from '~/react/assets/cross.svg';
 import { useNavigate, useParams } from '@tanstack/react-router';
 import { useFrontier } from '~/react/contexts/FrontierContext';
@@ -39,7 +47,10 @@
 
   return (
     <Dialog open={true}>
-      <Dialog.Content overlayClassName={styles.overlay} className={styles.addDialogContent}>
+      <Dialog.Content
+        overlayClassName={styles.overlay}
+        className={styles.addDialogContent}
+      >
         <Dialog.Header>
           <Flex justify="between" className={styles.addDialogForm}>
             <Text size="large" weight="medium">
@@ -60,17 +71,13 @@
         <Dialog.Body>
           <Flex
             direction="column"
-<<<<<<< HEAD
-            gap="medium"
-=======
             gap={5}
->>>>>>> 6ca21a44
             className={styles.addDialogFormContent}
           >
             <Text>
-              This is an irreversible and permanent action doing this might result
-              in deletion of the service account and the keys associated with it.
-              Do you wish to proceed?
+              This is an irreversible and permanent action doing this might
+              result in deletion of the service account and the keys associated
+              with it. Do you wish to proceed?
             </Text>
           </Flex>
           <Separator />
@@ -80,11 +87,7 @@
           <Flex
             justify="end"
             className={styles.addDialogFormBtnWrapper}
-<<<<<<< HEAD
-            gap={'medium'}
-=======
             gap={5}
->>>>>>> 6ca21a44
           >
             <Button
               variant="outline"
