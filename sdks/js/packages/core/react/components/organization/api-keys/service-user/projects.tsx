--- conflicted
+++ resolved
@@ -3,12 +3,7 @@
   DataTable,
   Dialog,
 } from '@raystack/apsara';
-<<<<<<< HEAD
-import { Checkbox, Flex, Spinner, Text, toast } from '@raystack/apsara/v1';
-=======
-import styles from './styles.module.css';
 import { Checkbox, Flex, Spinner, Text, Separator, toast, Image } from '@raystack/apsara/v1';
->>>>>>> 10838a66
 import { useNavigate, useParams } from '@tanstack/react-router';
 import cross from '~/react/assets/cross.svg';
 import { useCallback, useEffect, useState } from 'react';
@@ -19,10 +14,7 @@
 } from '~/src';
 import { useFrontier } from '~/react/contexts/FrontierContext';
 import { PERMISSIONS } from '~/utils';
-<<<<<<< HEAD
 import styles from './styles.module.css';
-=======
->>>>>>> 10838a66
 
 type ProjectAccessMap = Record<string, { value: boolean; isLoading: boolean }>;
 
