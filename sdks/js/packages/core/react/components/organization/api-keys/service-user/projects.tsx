--- conflicted
+++ resolved
@@ -2,17 +2,9 @@
   ApsaraColumnDef,
   DataTable,
   Dialog,
-<<<<<<< HEAD
-  Separator
 } from '@raystack/apsara';
 import styles from './styles.module.css';
-import { Checkbox, Flex, Spinner, Text, Image } from '@raystack/apsara/v1';
-=======
-  Image
-} from '@raystack/apsara';
-import styles from './styles.module.css';
-import { Checkbox, Flex, Spinner, Text, Separator, toast } from '@raystack/apsara/v1';
->>>>>>> bdb9483e
+import { Checkbox, Flex, Spinner, Text, Separator, toast, Image } from '@raystack/apsara/v1';
 import { useNavigate, useParams } from '@tanstack/react-router';
 import cross from '~/react/assets/cross.svg';
 import { useCallback, useEffect, useState } from 'react';
