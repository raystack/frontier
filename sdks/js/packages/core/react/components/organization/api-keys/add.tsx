import { InputField, TextField } from '@raystack/apsara';
import {
<<<<<<< HEAD
  Button,
  Flex,
  Text,
  toast,
  Separator,
  Image,
  Skeleton,
  Dialog,
  Select
} from '@raystack/apsara/v1';
=======
  InputField,
  Select,
  TextField
} from '@raystack/apsara';
import { Button, Flex, Text, toast, Separator, Image, Skeleton, Dialog } from '@raystack/apsara/v1';
>>>>>>> 6ca21a44
import { useNavigate } from '@tanstack/react-router';
import { Controller, useForm } from 'react-hook-form';
import { useFrontier } from '~/react/contexts/FrontierContext';
import * as yup from 'yup';
import { yupResolver } from '@hookform/resolvers/yup';
import { useCallback, useEffect, useState } from 'react';
import { V1Beta1CreatePolicyForProjectBody, V1Beta1Project } from '~/src';
import { PERMISSIONS } from '~/utils';
import cross from '~/react/assets/cross.svg';
import styles from './styles.module.css';

const DEFAULT_KEY_NAME = 'Initial Generated Key';

const serviceAccountSchema = yup
  .object({
    title: yup.string().required('Name is a required field'),
    project_id: yup.string().required('Project is a required field')
  })
  .required();

type FormData = yup.InferType<typeof serviceAccountSchema>;

export const AddServiceAccount = () => {
  const navigate = useNavigate({ from: '/api-keys/add' });
  const { client, activeOrganization: organization } = useFrontier();

  const [projects, setProjects] = useState<V1Beta1Project[]>([]);

  const [isProjectsLoading, setIsProjectsLoading] = useState(false);

  const {
    control,
    handleSubmit,
    formState: { errors, isSubmitting }
  } = useForm({
    resolver: yupResolver(serviceAccountSchema)
  });

  const orgId = organization?.id || '';

  const onSubmit = useCallback(
    async (data: FormData) => {
      if (!client || !orgId) return;
      if (!orgId) return;

      try {
        const {
          data: { serviceuser }
        } = await client.frontierServiceCreateServiceUser(orgId, {
          body: data
        });

        if (serviceuser?.id) {
          const principal = `${PERMISSIONS.ServiceUserPrincipal}:${serviceuser?.id}`;

          const policy: V1Beta1CreatePolicyForProjectBody = {
            role_id: PERMISSIONS.RoleProjectViewer,
            principal
          };
          await client?.frontierServiceCreatePolicyForProject(
            data?.project_id,
            policy
          );

          const {
            data: { token }
          } = await client.frontierServiceCreateServiceUserToken(
            orgId,
            serviceuser?.id,
            { title: DEFAULT_KEY_NAME }
          );

          toast.success('Service user created');

          navigate({
            to: '/api-keys/$id',
            params: { id: serviceuser?.id ?? '' },
            state: {
              token: token
            }
          });
        }
      } catch (error: any) {
        toast.error('Something went wrong', {
          description: error.message
        });
      }
    },
    [client, navigate, orgId]
  );

  useEffect(() => {
    async function fetchProjects() {
      try {
        setIsProjectsLoading(true);
        const data = await client?.frontierServiceListOrganizationProjects(
          orgId
        );
        const list = data?.data?.projects?.sort((a, b) =>
          (a?.title || '') > (b?.title || '') ? 1 : -1
        );
        setProjects(list || []);
      } catch (error: unknown) {
        console.error(error);
      } finally {
        setIsProjectsLoading(false);
      }
    }
    if (orgId) {
      fetchProjects();
    }
  }, [client, orgId]);

  const isDisabled = isSubmitting;

  const isLoading = isProjectsLoading;

  return (
    <Dialog open={true}>
<<<<<<< HEAD
      <Dialog.Content
        overlayClassName={styles.overlay}
        className={styles.addDialogContent}
      >
        <form onSubmit={handleSubmit(onSubmit)}>
          <Dialog.Header>
            <Flex justify="between" className={styles.addDialogForm}>
              <Text size="large" weight="medium">
                New Service Account
              </Text>

              <Image
                alt="cross"
                style={{ cursor: 'pointer' }}
                src={cross as unknown as string}
                onClick={() => navigate({ to: '/api-keys' })}
                data-test-id="frontier-sdk-new-service-account-close-btn"
              />
            </Flex>
            <Separator />
          </Dialog.Header>

          <Dialog.Body>
            <Flex
              direction="column"
              gap="medium"
              className={styles.addDialogFormContent}
            >
              <Text>
                Create a dedicated service account to facilitate secure API
                interactions on behalf of the organization.
              </Text>

              <InputField label="Name">
                {isLoading ? (
                  <Skeleton height={'25px'} />
                ) : (
                  <Controller
                    render={({ field }) => (
                      <TextField
                        {...field}
                        size="medium"
                        placeholder="Provide service account name"
                      />
                    )}
                    name="title"
                    control={control}
                  />
                )}
                <Text size="mini" variant="danger">
                  {errors.title && String(errors.title?.message)}
                </Text>
              </InputField>
              <InputField label="Project">
                {isLoading ? (
                  <Skeleton height={'25px'} />
                ) : (
                  <Controller
                    render={({ field }) => {
                      const { ref, onChange, ...rest } = field;
                      return (
                        <Select {...rest} onValueChange={onChange}>
                          <Select.Trigger ref={ref}>
                            <Select.Value placeholder="Select a project" />
                          </Select.Trigger>
                          <Select.Content
                            style={{ width: '100% !important', zIndex: 65 }}
                          >
                            <Select.Viewport style={{ maxHeight: '300px' }}>
                              {projects.map(project => (
                                <Select.Item
                                  value={project.id || ''}
                                  key={project.id}
                                >
                                  {project.title}
                                </Select.Item>
                              ))}
                            </Select.Viewport>
                          </Select.Content>
                        </Select>
                      );
                    }}
                    name="project_id"
                    control={control}
                  />
                )}
                <Text size="mini" variant="danger">
                  {errors.project_id && String(errors.project_id?.message)}
                </Text>
              </InputField>
            </Flex>
          </Dialog.Body>

          <Dialog.Footer>
            <Button
              variant="solid"
              color="accent"
              size="normal"
              type="submit"
              data-test-id="frontier-sdk-add-service-account-btn"
              loading={isSubmitting || isLoading}
              disabled={isDisabled || isLoading}
              loaderText={isLoading ? 'Loading...' : 'Creating...'}
            >
              Create
            </Button>
=======
      <Dialog.Content overlayClassName={styles.overlay} className={styles.addDialogContent}>
        <form onSubmit={handleSubmit(onSubmit)}>
          <Dialog.Header >
            <Flex justify="between" className={styles.addDialogForm}>
              <Text size="large" weight="medium">
                New Service Account
              </Text>

              <Image
                alt="cross"
                style={{ cursor: 'pointer' }}
                src={cross as unknown as string}
                onClick={() => navigate({ to: '/api-keys' })}
                data-test-id="frontier-sdk-new-service-account-close-btn"
              />
            </Flex>
            <Separator />
          </Dialog.Header>

          <Dialog.Body>
            <Flex
              direction="column"
              gap={5}
              className={styles.addDialogFormContent}
            >
              <Text>
                Create a dedicated service account to facilitate secure API
                interactions on behalf of the organization.
              </Text>

              <InputField label="Name">
                {isLoading ? (
                  <Skeleton height={'25px'} />
                ) : (
                  <Controller
                    render={({ field }) => (
                      <TextField
                        {...field}
                        size="medium"
                        placeholder="Provide service account name"
                      />
                    )}
                    name="title"
                    control={control}
                  />
                )}
                <Text size="mini" variant="danger">
                  {errors.title && String(errors.title?.message)}
                </Text>
              </InputField>
              <InputField label="Project">
                {isLoading ? (
                  <Skeleton height={'25px'} />
                ) : (
                  <Controller
                    render={({ field }) => {
                      const { ref, onChange, ...rest } = field;
                      return (
                        <Select {...rest} onValueChange={onChange}>
                          <Select.Trigger ref={ref}>
                            <Select.Value placeholder="Select a project" />
                          </Select.Trigger>
                          <Select.Content
                            style={{ width: '100% !important', zIndex: 65 }}
                          >
                            <Select.Viewport style={{ maxHeight: '300px' }}>
                              {projects.map(project => (
                                <Select.Item
                                  value={project.id || ''}
                                  key={project.id}
                                >
                                  {project.title}
                                </Select.Item>
                              ))}
                            </Select.Viewport>
                          </Select.Content>
                        </Select>
                      );
                    }}
                    name="project_id"
                    control={control}
                  />
                )}
                <Text size="mini" variant="danger">
                  {errors.project_id && String(errors.project_id?.message)}
                </Text>
              </InputField>
            </Flex>
          </Dialog.Body>

          <Dialog.Footer>
            <Flex justify="end" className={styles.addDialogFormBtnWrapper}>
              <Button
                variant="solid"
                color="accent"
                size="normal"
                type="submit"
                data-test-id="frontier-sdk-add-service-account-btn"
                loading={isSubmitting || isLoading}
                disabled={isDisabled || isLoading}
                loaderText={isLoading ? 'Loading...' : 'Creating...'}
              >
                Create
              </Button>
            </Flex>
>>>>>>> 6ca21a44
          </Dialog.Footer>
        </form>
      </Dialog.Content>
    </Dialog>
  );
};<|MERGE_RESOLUTION|>--- conflicted
+++ resolved
@@ -1,6 +1,5 @@
 import { InputField, TextField } from '@raystack/apsara';
 import {
-<<<<<<< HEAD
   Button,
   Flex,
   Text,
@@ -11,13 +10,6 @@
   Dialog,
   Select
 } from '@raystack/apsara/v1';
-=======
-  InputField,
-  Select,
-  TextField
-} from '@raystack/apsara';
-import { Button, Flex, Text, toast, Separator, Image, Skeleton, Dialog } from '@raystack/apsara/v1';
->>>>>>> 6ca21a44
 import { useNavigate } from '@tanstack/react-router';
 import { Controller, useForm } from 'react-hook-form';
 import { useFrontier } from '~/react/contexts/FrontierContext';
@@ -137,7 +129,6 @@
 
   return (
     <Dialog open={true}>
-<<<<<<< HEAD
       <Dialog.Content
         overlayClassName={styles.overlay}
         className={styles.addDialogContent}
@@ -163,7 +154,7 @@
           <Dialog.Body>
             <Flex
               direction="column"
-              gap="medium"
+              gap={5}
               className={styles.addDialogFormContent}
             >
               <Text>
@@ -232,110 +223,6 @@
           </Dialog.Body>
 
           <Dialog.Footer>
-            <Button
-              variant="solid"
-              color="accent"
-              size="normal"
-              type="submit"
-              data-test-id="frontier-sdk-add-service-account-btn"
-              loading={isSubmitting || isLoading}
-              disabled={isDisabled || isLoading}
-              loaderText={isLoading ? 'Loading...' : 'Creating...'}
-            >
-              Create
-            </Button>
-=======
-      <Dialog.Content overlayClassName={styles.overlay} className={styles.addDialogContent}>
-        <form onSubmit={handleSubmit(onSubmit)}>
-          <Dialog.Header >
-            <Flex justify="between" className={styles.addDialogForm}>
-              <Text size="large" weight="medium">
-                New Service Account
-              </Text>
-
-              <Image
-                alt="cross"
-                style={{ cursor: 'pointer' }}
-                src={cross as unknown as string}
-                onClick={() => navigate({ to: '/api-keys' })}
-                data-test-id="frontier-sdk-new-service-account-close-btn"
-              />
-            </Flex>
-            <Separator />
-          </Dialog.Header>
-
-          <Dialog.Body>
-            <Flex
-              direction="column"
-              gap={5}
-              className={styles.addDialogFormContent}
-            >
-              <Text>
-                Create a dedicated service account to facilitate secure API
-                interactions on behalf of the organization.
-              </Text>
-
-              <InputField label="Name">
-                {isLoading ? (
-                  <Skeleton height={'25px'} />
-                ) : (
-                  <Controller
-                    render={({ field }) => (
-                      <TextField
-                        {...field}
-                        size="medium"
-                        placeholder="Provide service account name"
-                      />
-                    )}
-                    name="title"
-                    control={control}
-                  />
-                )}
-                <Text size="mini" variant="danger">
-                  {errors.title && String(errors.title?.message)}
-                </Text>
-              </InputField>
-              <InputField label="Project">
-                {isLoading ? (
-                  <Skeleton height={'25px'} />
-                ) : (
-                  <Controller
-                    render={({ field }) => {
-                      const { ref, onChange, ...rest } = field;
-                      return (
-                        <Select {...rest} onValueChange={onChange}>
-                          <Select.Trigger ref={ref}>
-                            <Select.Value placeholder="Select a project" />
-                          </Select.Trigger>
-                          <Select.Content
-                            style={{ width: '100% !important', zIndex: 65 }}
-                          >
-                            <Select.Viewport style={{ maxHeight: '300px' }}>
-                              {projects.map(project => (
-                                <Select.Item
-                                  value={project.id || ''}
-                                  key={project.id}
-                                >
-                                  {project.title}
-                                </Select.Item>
-                              ))}
-                            </Select.Viewport>
-                          </Select.Content>
-                        </Select>
-                      );
-                    }}
-                    name="project_id"
-                    control={control}
-                  />
-                )}
-                <Text size="mini" variant="danger">
-                  {errors.project_id && String(errors.project_id?.message)}
-                </Text>
-              </InputField>
-            </Flex>
-          </Dialog.Body>
-
-          <Dialog.Footer>
             <Flex justify="end" className={styles.addDialogFormBtnWrapper}>
               <Button
                 variant="solid"
@@ -350,7 +237,6 @@
                 Create
               </Button>
             </Flex>
->>>>>>> 6ca21a44
           </Dialog.Footer>
         </form>
       </Dialog.Content>
