import {
  Dialog,
<<<<<<< HEAD
  Separator,
=======
  Image,
>>>>>>> bdb9483e
  InputField,
  Select,
  TextField
} from '@raystack/apsara';
import styles from './styles.module.css';
<<<<<<< HEAD
import { Button, Flex, Text, toast, Image } from '@raystack/apsara/v1';
=======
import { Button, Flex, Text, toast, Separator } from '@raystack/apsara/v1';
>>>>>>> bdb9483e
import cross from '~/react/assets/cross.svg';
import { useNavigate } from '@tanstack/react-router';
import { Controller, useForm } from 'react-hook-form';
import { useFrontier } from '~/react/contexts/FrontierContext';
import * as yup from 'yup';
import { yupResolver } from '@hookform/resolvers/yup';
import { useCallback, useEffect, useState } from 'react';
import { V1Beta1CreatePolicyForProjectBody, V1Beta1Project } from '~/src';
import { Skeleton } from '@raystack/apsara/v1';
import { PERMISSIONS } from '~/utils';

const DEFAULT_KEY_NAME = 'Initial Generated Key';

const serviceAccountSchema = yup
  .object({
    title: yup.string().required('Name is a required field'),
    project_id: yup.string().required('Project is a required field')
  })
  .required();

type FormData = yup.InferType<typeof serviceAccountSchema>;

export const AddServiceAccount = () => {
  const navigate = useNavigate({ from: '/api-keys/add' });
  const { client, activeOrganization: organization } = useFrontier();

  const [projects, setProjects] = useState<V1Beta1Project[]>([]);

  const [isProjectsLoading, setIsProjectsLoading] = useState(false);

  const {
    control,
    handleSubmit,
    formState: { errors, isSubmitting }
  } = useForm({
    resolver: yupResolver(serviceAccountSchema)
  });

  const orgId = organization?.id || '';

  const onSubmit = useCallback(
    async (data: FormData) => {
      if (!client || !orgId) return;
      if (!orgId) return;

      try {
        const {
          data: { serviceuser }
        } = await client.frontierServiceCreateServiceUser(orgId, {
          body: data
        });

        if (serviceuser?.id) {
          const principal = `${PERMISSIONS.ServiceUserPrincipal}:${serviceuser?.id}`;

          const policy: V1Beta1CreatePolicyForProjectBody = {
            role_id: PERMISSIONS.RoleProjectViewer,
            principal
          };
          await client?.frontierServiceCreatePolicyForProject(
            data?.project_id,
            policy
          );

          const {
            data: { token }
          } = await client.frontierServiceCreateServiceUserToken(
            orgId,
            serviceuser?.id,
            { title: DEFAULT_KEY_NAME }
          );

          toast.success('Service user created');

          navigate({
            to: '/api-keys/$id',
            params: { id: serviceuser?.id ?? '' },
            state: {
              token: token
            }
          });
        }
      } catch (error: any) {
        toast.error('Something went wrong', {
          description: error.message
        });
      }
    },
    [client, navigate, orgId]
  );

  useEffect(() => {
    async function fetchProjects() {
      try {
        setIsProjectsLoading(true);
        const data = await client?.frontierServiceListOrganizationProjects(
          orgId
        );
        const list = data?.data?.projects?.sort((a, b) =>
          (a?.title || '') > (b?.title || '') ? 1 : -1
        );
        setProjects(list || []);
      } catch (error: unknown) {
        console.error(error);
      } finally {
        setIsProjectsLoading(false);
      }
    }
    if (orgId) {
      fetchProjects();
    }
  }, [client, orgId]);

  const isDisabled = isSubmitting;

  const isLoading = isProjectsLoading;

  return (
    <Dialog open={true}>
      {/* @ts-ignore */}
      <Dialog.Content
        overlayClassname={styles.overlay}
        className={styles.addDialogContent}
      >
        <form onSubmit={handleSubmit(onSubmit)}>
          <Flex justify="between" className={styles.addDialogForm}>
            <Text size={6} weight={500}>
              New Service Account
            </Text>

            <Image
              alt="cross"
              style={{ cursor: 'pointer' }}
              src={cross as unknown as string}
              onClick={() => navigate({ to: '/api-keys' })}
              data-test-id="frontier-sdk-new-service-account-close-btn"
            />
          </Flex>
          <Separator />

          <Flex
            direction="column"
            gap="medium"
            className={styles.addDialogFormContent}
          >
            <Text>
              Create a dedicated service account to facilitate secure API
              interactions on behalf of the organization.
            </Text>

            <InputField label="Name">
              {isLoading ? (
                <Skeleton height={'25px'} />
              ) : (
                <Controller
                  render={({ field }) => (
                    <TextField
                      {...field}
                      size="medium"
                      placeholder="Provide service account name"
                    />
                  )}
                  name="title"
                  control={control}
                />
              )}
              <Text size={1} variant="danger">
                {errors.title && String(errors.title?.message)}
              </Text>
            </InputField>
            <InputField label="Project">
              {isLoading ? (
                <Skeleton height={'25px'} />
              ) : (
                <Controller
                  render={({ field }) => {
                    const { ref, onChange, ...rest } = field;
                    return (
                      <Select {...rest} onValueChange={onChange}>
                        <Select.Trigger ref={ref}>
                          <Select.Value placeholder="Select a project" />
                        </Select.Trigger>
                        <Select.Content
                          style={{ width: '100% !important', zIndex: 65 }}
                        >
                          <Select.Viewport style={{ maxHeight: '300px' }}>
                            {projects.map(project => (
                              <Select.Item
                                value={project.id || ''}
                                key={project.id}
                              >
                                {project.title}
                              </Select.Item>
                            ))}
                          </Select.Viewport>
                        </Select.Content>
                      </Select>
                    );
                  }}
                  name="project_id"
                  control={control}
                />
              )}
              <Text size={1} variant="danger">
                {errors.project_id && String(errors.project_id?.message)}
              </Text>
            </InputField>
          </Flex>
          <Separator />
          <Flex justify="end" className={styles.addDialogFormBtnWrapper}>
            <Button
              variant="solid"
              color="accent"
              size="normal"
              type="submit"
              data-test-id="frontier-sdk-add-service-account-btn"
              loading={isSubmitting || isLoading}
              disabled={isDisabled || isLoading}
              loaderText={isLoading ? 'Loading...' : 'Creating...'}
            >
              Create
            </Button>
          </Flex>
        </form>
      </Dialog.Content>
    </Dialog>
  );
};<|MERGE_RESOLUTION|>--- conflicted
+++ resolved
@@ -1,21 +1,11 @@
 import {
   Dialog,
-<<<<<<< HEAD
-  Separator,
-=======
-  Image,
->>>>>>> bdb9483e
   InputField,
   Select,
   TextField
 } from '@raystack/apsara';
 import styles from './styles.module.css';
-<<<<<<< HEAD
-import { Button, Flex, Text, toast, Image } from '@raystack/apsara/v1';
-=======
-import { Button, Flex, Text, toast, Separator } from '@raystack/apsara/v1';
->>>>>>> bdb9483e
-import cross from '~/react/assets/cross.svg';
+import { Button, Flex, Text, toast, Separator, Image, Skeleton } from '@raystack/apsara/v1';
 import { useNavigate } from '@tanstack/react-router';
 import { Controller, useForm } from 'react-hook-form';
 import { useFrontier } from '~/react/contexts/FrontierContext';
@@ -23,8 +13,8 @@
 import { yupResolver } from '@hookform/resolvers/yup';
 import { useCallback, useEffect, useState } from 'react';
 import { V1Beta1CreatePolicyForProjectBody, V1Beta1Project } from '~/src';
-import { Skeleton } from '@raystack/apsara/v1';
 import { PERMISSIONS } from '~/utils';
+import cross from '~/react/assets/cross.svg';
 
 const DEFAULT_KEY_NAME = 'Initial Generated Key';
 
