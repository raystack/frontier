import { useCallback, useEffect, useState } from 'react';
import { Button, Flex, Text, Skeleton, Image } from '@raystack/apsara';
import backIcon from '~/react/assets/chevron-left.svg';
import { PageHeader } from '~/react/components/common/page-header';
import {
  Outlet,
  useLocation,
  useNavigate,
  useParams
} from '@tanstack/react-router';
import { useFrontier } from '~/react/contexts/FrontierContext';
import AddServiceUserToken from './add-token';
import { CheckCircledIcon, CopyIcon } from '@radix-ui/react-icons';
import { useCopyToClipboard } from '~/react/hooks/useCopyToClipboard';
import { useTerminology } from '~/react/hooks/useTerminology';
<<<<<<< HEAD
import sharedStyles from '../../styles.module.css';
import styles from './styles.module.css';
=======
import { useQuery } from '@connectrpc/connect-query';
import { create } from '@bufbuild/protobuf';
import {
  FrontierServiceQueries,
  GetServiceUserRequestSchema,
  type ServiceUserToken
} from '@raystack/proton/frontier';
import { useServiceUserTokens } from '../hooks/useServiceUserTokens';
import { useState } from 'react';
>>>>>>> 7f28bae0

const Headings = ({
  isLoading,
  name,
  serviceUserId
}: {
  isLoading: boolean;
  name: string;
  serviceUserId: string;
}) => {
  const t = useTerminology();
  const navigate = useNavigate({ from: '/api-keys/$id' });

  function openProjectsPage() {
    navigate({
      to: '/api-keys/$id/projects',
      params: {
        id: serviceUserId
      }
    });
  }

  return (
    <Flex direction="column" gap={3} style={{ width: '100%' }}>
      {isLoading ? (
        <Skeleton containerClassName={styles.flex1} />
      ) : (
        <Flex justify="between">
          <Text size="large">{name}</Text>
          <Button
            variant="outline"
            color="neutral"
            onClick={openProjectsPage}
            data-test-id="frontier-sdk-service-account-manage-access-open-btn"
          >
            Manage access
          </Button>
        </Flex>
      )}
      {isLoading ? (
        <Skeleton containerClassName={styles.flex1} />
      ) : (
        <Text size="regular" variant="secondary">
          Create API key for accessing {t.appName()} and its features
        </Text>
      )}
    </Flex>
  );
};

const ServiceUserTokenItem = ({
  token,
  isLoading,
  serviceUserId
}: {
  token: ServiceUserToken;
  isLoading: boolean;
  serviceUserId: string;
}) => {
  const [isCopied, setIsCopied] = useState(false);
  const { copy } = useCopyToClipboard();
  const navigate = useNavigate({ from: '/api-keys/$id' });

  function onRevokeClick() {
    navigate({
      to: '/api-keys/$id/key/$tokenId/delete',
      params: {
        tokenId: token?.id || '',
        id: serviceUserId
      }
    });
  }

  const encodedToken = 'Basic ' + btoa(`${token?.id}:${token?.token}`);

  async function onCopy() {
    const res = await copy(encodedToken);
    if (res) {
      setIsCopied(true);
      setTimeout(() => {
        setIsCopied(false);
      }, 1000);
    }
  }

  return (
    <Flex className={styles.serviceKeyItem} direction="column" gap={3}>
      <Flex justify="between" style={{ width: '100%' }} align="center">
        {isLoading ? (
          <>
            <Skeleton containerClassName={styles.flex1} width={'300px'} />
            <Skeleton containerClassName={styles.serviceKeyItemLoaderBtn} />
          </>
        ) : (
          <>
            <Text size={3} weight="medium">
              {token?.title}
            </Text>
            <Button
              variant="outline"
              color="neutral"
              size={'small'}
              data-test-id={`frontier-sdk-service-account-token-revoke-btn`}
              onClick={onRevokeClick}
            >
              Revoke
            </Button>
          </>
        )}
      </Flex>
      {token?.token ? (
        <Flex gap={3} direction="column">
          <Text size="small" variant="secondary" weight="regular">
            Note: Please save your key securely, it cannot be recovered after
            leaving this page
          </Text>
          <Flex className={styles.tokenBox} justify="between" gap={5}>
            <Text size="small" weight="medium" className={styles.tokenText}>
              {encodedToken}
            </Text>
            {isCopied ? (
              <CheckCircledIcon color="var(--rs-color-foreground-success-primary)" />
            ) : (
              <CopyIcon
                onClick={onCopy}
                data-test-id={`frontier-sdk-service-account-token-copy-btn`}
                style={{ cursor: 'pointer' }}
              />
            )}
          </Flex>
        </Flex>
      ) : null}
    </Flex>
  );
};

const SerivceUserTokenList = ({
  isLoading,
  tokens,
  serviceUserId
}: {
  isLoading: boolean;
  tokens: ServiceUserToken[];
  serviceUserId: string;
}) => {
  const tokenList = isLoading
    ? [
        ...new Array(3).map(
          (_, i) => ({ id: i.toString() } as ServiceUserToken)
        )
      ]
    : tokens;

  return (
    <Flex direction="column" className={styles.serviceKeyList}>
      {tokenList.map(token => (
        <ServiceUserTokenItem
          token={token}
          key={token?.id}
          isLoading={isLoading}
          serviceUserId={serviceUserId}
        />
      ))}
    </Flex>
  );
};

export default function ServiceUserPage() {
  let { id } = useParams({ from: '/api-keys/$id' });
  const { activeOrganization } = useFrontier();
  const navigate = useNavigate({ from: '/api-keys/$id' });

  const location = useLocation();
  const orgId = activeOrganization?.id || '';

  const { data: serviceUser, isLoading: isServiceUserLoading } = useQuery(
    FrontierServiceQueries.getServiceUser,
    create(GetServiceUserRequestSchema, {
      id,
      orgId
    }),
    {
      enabled: Boolean(id) && Boolean(orgId),
      select: data => data?.serviceuser
    }
  );

  const {
    tokens: serviceUserTokens,
    isLoading: isServiceUserTokensLoading,
    addToken: onAddToken
  } = useServiceUserTokens({
    id,
    orgId,
    enableFetch: location.state?.enableServiceUserTokensListFetch
  });

  const isLoading = isServiceUserLoading || isServiceUserTokensLoading;

  return (
<<<<<<< HEAD
    <Flex direction="column" style={{ width: '100%' }}>
      <Flex direction="column" className={sharedStyles.container}>
        <Flex direction="row" justify="between" align="center" className={sharedStyles.header}>
          <Flex gap={3} align="center">
            <Image
              alt="back-icon"
              style={{ cursor: 'pointer' }}
              src={backIcon as unknown as string}
              onClick={() => navigate({ to: '/api-keys' })}
              data-test-id="frontier-sdk-api-keys-page-back-link"
            />
            <PageHeader 
              title="Service Account" 
              description="Manage service account settings and tokens."
            />
          </Flex>
        </Flex>
        <Flex justify="center" align="center">
          <Flex className={styles.content} direction="column" gap={9}>
=======
    <Flex direction="column" width="full">
      <Flex className={styles.header} gap={3}>
        <Image
          alt="back-icon"
          style={{ cursor: 'pointer' }}
          src={backIcon as unknown as string}
          onClick={() => navigate({ to: '/api-keys' })}
          data-test-id="frontier-sdk-api-keys-page-back-link"
        />
        <Text size="large">API</Text>
      </Flex>
      <Flex justify="center" align="center">
        <Flex className={styles.content} direction="column" gap={9}>
>>>>>>> 7f28bae0
          <Headings
            isLoading={isLoading}
            name={serviceUser?.title || ''}
            serviceUserId={id}
          />
          <AddServiceUserToken serviceUserId={id} onAddToken={onAddToken} />
          <SerivceUserTokenList
            isLoading={isLoading}
            tokens={serviceUserTokens}
            serviceUserId={id}
          />
          </Flex>
        </Flex>
      </Flex>
      <Outlet />
    </Flex>
  );
}<|MERGE_RESOLUTION|>--- conflicted
+++ resolved
@@ -1,6 +1,5 @@
-import { useCallback, useEffect, useState } from 'react';
+import { useState } from 'react';
 import { Button, Flex, Text, Skeleton, Image } from '@raystack/apsara';
-import backIcon from '~/react/assets/chevron-left.svg';
 import { PageHeader } from '~/react/components/common/page-header';
 import {
   Outlet,
@@ -13,10 +12,6 @@
 import { CheckCircledIcon, CopyIcon } from '@radix-ui/react-icons';
 import { useCopyToClipboard } from '~/react/hooks/useCopyToClipboard';
 import { useTerminology } from '~/react/hooks/useTerminology';
-<<<<<<< HEAD
-import sharedStyles from '../../styles.module.css';
-import styles from './styles.module.css';
-=======
 import { useQuery } from '@connectrpc/connect-query';
 import { create } from '@bufbuild/protobuf';
 import {
@@ -25,8 +20,10 @@
   type ServiceUserToken
 } from '@raystack/proton/frontier';
 import { useServiceUserTokens } from '../hooks/useServiceUserTokens';
-import { useState } from 'react';
->>>>>>> 7f28bae0
+
+import backIcon from '~/react/assets/chevron-left.svg';
+import sharedStyles from '../../styles.module.css';
+import styles from './styles.module.css';
 
 const Headings = ({
   isLoading,
@@ -227,7 +224,6 @@
   const isLoading = isServiceUserLoading || isServiceUserTokensLoading;
 
   return (
-<<<<<<< HEAD
     <Flex direction="column" style={{ width: '100%' }}>
       <Flex direction="column" className={sharedStyles.container}>
         <Flex direction="row" justify="between" align="center" className={sharedStyles.header}>
@@ -240,28 +236,12 @@
               data-test-id="frontier-sdk-api-keys-page-back-link"
             />
             <PageHeader 
-              title="Service Account" 
-              description="Manage service account settings and tokens."
+              title="API" 
             />
           </Flex>
         </Flex>
         <Flex justify="center" align="center">
           <Flex className={styles.content} direction="column" gap={9}>
-=======
-    <Flex direction="column" width="full">
-      <Flex className={styles.header} gap={3}>
-        <Image
-          alt="back-icon"
-          style={{ cursor: 'pointer' }}
-          src={backIcon as unknown as string}
-          onClick={() => navigate({ to: '/api-keys' })}
-          data-test-id="frontier-sdk-api-keys-page-back-link"
-        />
-        <Text size="large">API</Text>
-      </Flex>
-      <Flex justify="center" align="center">
-        <Flex className={styles.content} direction="column" gap={9}>
->>>>>>> 7f28bae0
           <Headings
             isLoading={isLoading}
             name={serviceUser?.title || ''}
