<<<<<<< HEAD
import { Button, Flex, Text } from '@raystack/apsara/v1';
import { Image } from '@raystack/apsara';
=======
import { Button, Flex, Text, Skeleton, Image } from '@raystack/apsara/v1';
import styles from './styles.module.css';
>>>>>>> 10838a66
import backIcon from '~/react/assets/chevron-left.svg';
import {
  Outlet,
  useLocation,
  useNavigate,
  useParams
} from '@tanstack/react-router';
import { FrontierClientAPIPlatformOptions } from '~/shared/types';
import { DEFAULT_API_PLATFORM_APP_NAME } from '~/react/utils/constants';
import { useCallback, useEffect, useState } from 'react';
import { useFrontier } from '~/react/contexts/FrontierContext';
import { V1Beta1ServiceUser, V1Beta1ServiceUserToken } from '~/api-client/dist';
import AddServiceUserToken from './add-token';
import { CheckCircledIcon, CopyIcon } from '@radix-ui/react-icons';
import { useCopyToClipboard } from '~/react/hooks/useCopyToClipboard';
import styles from './styles.module.css';

const Headings = ({
  isLoading,
  config,
  name,
  serviceUserId
}: {
  isLoading: boolean;
  name: string;
  config?: FrontierClientAPIPlatformOptions;
  serviceUserId: string;
}) => {
  const appName = config?.appName || DEFAULT_API_PLATFORM_APP_NAME;

  const navigate = useNavigate({ from: '/api-keys/$id' });

  function openProjectsPage() {
    navigate({
      to: '/api-keys/$id/projects',
      params: {
        id: serviceUserId
      }
    });
  }

  return (
    <Flex direction="column" gap="small" style={{ width: '100%' }}>
      {isLoading ? (
        <Skeleton containerClassName={styles.flex1} />
      ) : (
        <Flex justify={'between'}>
          <Text size="large" weight="medium">{name}</Text>
          <Button
            variant="outline"
            color="neutral"
            onClick={openProjectsPage}
            data-test-id="frontier-sdk-service-account-manage-access-open-btn"
          >
            Manage access
          </Button>
        </Flex>
      )}
      {isLoading ? (
        <Skeleton containerClassName={styles.flex1} />
      ) : (
        <Text size="regular" variant="secondary">
          Create API key for accessing {appName} and its features
        </Text>
      )}
    </Flex>
  );
};

const ServiceUserTokenItem = ({
  token,
  isLoading,
  serviceUserId
}: {
  token: V1Beta1ServiceUserToken;
  isLoading: boolean;
  serviceUserId: string;
}) => {
  const [isCopied, setIsCopied] = useState(false);
  const { copy } = useCopyToClipboard();
  const navigate = useNavigate({ from: '/api-keys/$id' });

  function onRevokeClick() {
    navigate({
      to: '/api-keys/$id/key/$tokenId/delete',
      params: {
        tokenId: token?.id || '',
        id: serviceUserId
      }
    });
  }

  const encodedToken = 'Basic ' + btoa(`${token?.id}:${token?.token}`);

  async function onCopy() {
    const res = await copy(encodedToken);
    if (res) {
      setIsCopied(true);
      setTimeout(() => {
        setIsCopied(false);
      }, 1000);
    }
  }

  return (
    <Flex className={styles.serviceKeyItem} direction={'column'} gap={'small'}>
      <Flex justify={'between'} style={{ width: '100%' }} align={'center'}>
        {isLoading ? (
          <>
            <Skeleton containerClassName={styles.flex1} width={'300px'} />
            <Skeleton containerClassName={styles.serviceKeyItemLoaderBtn} />
          </>
        ) : (
          <>
            <Text size="regular" weight="medium">
              {token?.title}
            </Text>
            <Button
              variant="outline"
              color="neutral"
              size={'small'}
              data-test-id={`frontier-sdk-service-account-token-revoke-btn`}
              onClick={onRevokeClick}
            >
              Revoke
            </Button>
          </>
        )}
      </Flex>
      {token?.token ? (
        <Flex gap={'small'} direction={'column'}>
          <Text size="small" variant="secondary" weight="regular">
            Note: Please save your key securely, it cannot be recovered after
            leaving this page
          </Text>
          <Flex className={styles.tokenBox} justify={'between'} gap={'medium'}>
            <Text size="small" weight="medium" className={styles.tokenText}>
              {encodedToken}
            </Text>
            {isCopied ? (
              <CheckCircledIcon color="var(--rs-color-foreground-success-primary)" />
            ) : (
              <CopyIcon
                onClick={onCopy}
                data-test-id={`frontier-sdk-service-account-token-copy-btn`}
                style={{ cursor: 'pointer' }}
              />
            )}
          </Flex>
        </Flex>
      ) : null}
    </Flex>
  );
};

const SerivceUserTokenList = ({
  isLoading,
  tokens,
  serviceUserId
}: {
  isLoading: boolean;
  tokens: V1Beta1ServiceUserToken[];
  serviceUserId: string;
}) => {
  const tokenList = isLoading
    ? [
        ...new Array(3).map(
          (_, i) => ({ id: i.toString() } as V1Beta1ServiceUserToken)
        )
      ]
    : tokens;

  return (
    <Flex direction="column" className={styles.serviceKeyList}>
      {tokenList.map(token => (
        <ServiceUserTokenItem
          token={token}
          key={token?.id}
          isLoading={isLoading}
          serviceUserId={serviceUserId}
        />
      ))}
    </Flex>
  );
};

export default function ServiceUserPage() {
  let { id } = useParams({ from: '/api-keys/$id' });
  const { client, config, activeOrganization } = useFrontier();
  const navigate = useNavigate({ from: '/api-keys/$id' });

  const [serviceUser, setServiceUser] = useState<V1Beta1ServiceUser>();
  const [isServiceUserLoadning, setIsServiceUserLoading] = useState(false);

  const [serviceUserTokens, setServiceUserTokens] = useState<
    V1Beta1ServiceUserToken[]
  >([]);

  const [isServiceUserTokensLoading, setIsServiceUserTokensLoading] =
    useState(false);

  const location = useLocation();
  const existingToken = location?.state?.token;
  const refetch = location?.state?.refetch;
  const orgId = activeOrganization?.id || '';

  const getServiceUser = useCallback(
    async (serviceUserId: string) => {
      try {
        setIsServiceUserLoading(true);
        const resp = await client?.frontierServiceGetServiceUser(
          orgId,
          serviceUserId
        );
        const data = resp?.data?.serviceuser;
        setServiceUser(data);
      } catch (error) {
        console.error(error);
      } finally {
        setIsServiceUserLoading(false);
      }
    },
    [client, orgId]
  );

  const getServiceUserTokens = useCallback(
    async (serviceUserId: string) => {
      try {
        setIsServiceUserTokensLoading(true);
        const resp = await client?.frontierServiceListServiceUserTokens(
          orgId,
          serviceUserId
        );
        const data = resp?.data?.tokens || [];
        setServiceUserTokens(data);
      } catch (error) {
        console.error(error);
      } finally {
        setIsServiceUserTokensLoading(false);
      }
    },
    [client, orgId]
  );

  useEffect(() => {
    if (id) {
      getServiceUser(id);
      if (!existingToken?.id) {
        getServiceUserTokens(id);
      }
    }
  }, [id, getServiceUser, getServiceUserTokens, existingToken?.id, refetch]);

  const tokenList = existingToken
    ? [existingToken, ...serviceUserTokens]
    : serviceUserTokens;

  const isLoading = isServiceUserLoadning || isServiceUserTokensLoading;

  const onAddToken = (token: V1Beta1ServiceUserToken) => {
    setServiceUserTokens(prev => [token, ...prev]);
  };

  return (
    <Flex direction="column" style={{ width: '100%' }}>
      <Flex className={styles.header} gap="small">
        <Image
          alt="back-icon"
          style={{ cursor: 'pointer' }}
          src={backIcon as unknown as string}
          onClick={() => navigate({ to: '/api-keys' })}
          data-test-id="frontier-sdk-api-keys-page-back-link"
        />
        <Text size="large" weight="medium">API</Text>
      </Flex>
      <Flex justify="center" align="center">
        <Flex className={styles.content} direction="column" gap="large">
          <Headings
            isLoading={isLoading}
            name={serviceUser?.title || ''}
            config={config?.apiPlatform}
            serviceUserId={id}
          />
          <AddServiceUserToken serviceUserId={id} onAddToken={onAddToken} />
          <SerivceUserTokenList
            isLoading={isLoading}
            tokens={tokenList}
            serviceUserId={id}
          />
        </Flex>
      </Flex>
      <Outlet />
    </Flex>
  );
}<|MERGE_RESOLUTION|>--- conflicted
+++ resolved
@@ -1,10 +1,4 @@
-<<<<<<< HEAD
-import { Button, Flex, Text } from '@raystack/apsara/v1';
-import { Image } from '@raystack/apsara';
-=======
 import { Button, Flex, Text, Skeleton, Image } from '@raystack/apsara/v1';
-import styles from './styles.module.css';
->>>>>>> 10838a66
 import backIcon from '~/react/assets/chevron-left.svg';
 import {
   Outlet,
