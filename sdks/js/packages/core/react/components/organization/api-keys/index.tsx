--- conflicted
+++ resolved
@@ -1,9 +1,4 @@
-<<<<<<< HEAD
-import { Flex, EmptyState, Button, Text } from '@raystack/apsara/v1';
-=======
 import { Flex, EmptyState, Button, Text, Skeleton, Image } from '@raystack/apsara/v1';
-import styles from './styles.module.css';
->>>>>>> 10838a66
 import keyIcon from '~/react/assets/key.svg';
 import { DataTable } from '@raystack/apsara';
 import { useFrontier } from '~/react/contexts/FrontierContext';
