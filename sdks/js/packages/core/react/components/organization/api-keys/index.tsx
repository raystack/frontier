import {
  Flex,
  EmptyState,
  Button,
  Skeleton,
  Image,
  DataTable
} from '@raystack/apsara';
import keyIcon from '~/react/assets/key.svg';
import { PageHeader } from '~/react/components/common/page-header';
import { useFrontier } from '~/react/contexts/FrontierContext';
import { DEFAULT_DATE_FORMAT } from '~/react/utils/constants';
import { useMemo } from 'react';
import { PERMISSIONS, shouldShowComponent } from '~/utils';
import { usePermissions } from '~/react/hooks/usePermissions';
import { ExclamationTriangleIcon } from '@radix-ui/react-icons';
import { getColumns } from './columns';
import { Outlet, useNavigate } from '@tanstack/react-router';
import { useTerminology } from '~/react/hooks/useTerminology';
<<<<<<< HEAD
import sharedStyles from '../styles.module.css';
import styles from './styles.module.css';
=======
import { useQuery } from '@connectrpc/connect-query';
import { create } from '@bufbuild/protobuf';
import {
  FrontierServiceQueries,
  ListOrganizationServiceUsersRequestSchema,
  type ServiceUser
} from '@raystack/proton/frontier';
>>>>>>> 7f28bae0

const NoServiceAccounts = () => {
  const t = useTerminology();

  const navigate = useNavigate({ from: '/api-keys' });
  return (
    <Flex justify="center" align="center" className={styles.stateContent}>
      <EmptyState
        icon={<Image src={keyIcon as unknown as string} alt="keyIcon" />}
        heading="No service account found"
        subHeading={`Create a new account to use the APIs of ${t.appName()} platform`}
        primaryAction={
          <Button
            data-test-id="frontier-sdk-new-service-account-btn"
            variant="outline"
            color="neutral"
            onClick={() => navigate({ to: '/api-keys/add' })}
          >
            Create new service account
          </Button>
        }
      />
    </Flex>
  );
};

const NoAccess = () => {
  return (
    <Flex justify="center" align="center" className={styles.stateContent}>
      <EmptyState
        icon={<ExclamationTriangleIcon />}
        heading="Restricted Access"
        subHeading="Admin access required, please reach out to your admin incase you want to generate a key"
      />
    </Flex>
  );
};

interface ApiKeysHeaderProps {
  isLoading?: boolean;
}

const ApiKeysHeader = ({ isLoading }: ApiKeysHeaderProps) => {
  const t = useTerminology();

  if (isLoading) {
    return (
      <Flex direction="column" gap={2} className={styles.flex1}>
        <Skeleton />
        <Skeleton />
      </Flex>
    );
  }

  return (
    <PageHeader
      title="API Keys"
      description={`Create a non-human identity to allow access to ${t.appName()} resources.`}
    />
  );
};

const useAccess = (orgId?: string) => {
  const resource = `app/organization:${orgId}`;
  const listOfPermissionsToCheck = useMemo(() => {
    return [
      {
        permission: PERMISSIONS.UpdatePermission,
        resource: resource
      }
    ];
  }, [resource]);

  const { permissions, isFetching: isPermissionsFetching } = usePermissions(
    listOfPermissionsToCheck,
    !!orgId
  );

  const canUpdateWorkspace = useMemo(() => {
    return shouldShowComponent(
      permissions,
      `${PERMISSIONS.UpdatePermission}::${resource}`
    );
  }, [permissions, resource]);

  return {
    isPermissionsFetching,
    canUpdateWorkspace
  };
};

const ServiceAccountsTable = ({
  isLoading,
  serviceUsers,
  dateFormat
}: {
  isLoading: boolean;
  serviceUsers: ServiceUser[];
  dateFormat?: string;
}) => {
  const columns = getColumns({ dateFormat: dateFormat || DEFAULT_DATE_FORMAT });

  const navigate = useNavigate({ from: '/api-keys' });

  return (
    <DataTable
      data={serviceUsers}
      columns={columns}
      isLoading={isLoading}
      defaultSort={{ name: 'createdAt', order: 'desc' }}
      mode="client"
    >
      <Flex direction="column" gap={7} className={styles.tableWrapper}>
        <Flex justify="between" gap={3}>
          <Flex gap={3} justify="start" className={styles.tableSearchWrapper}>
            {isLoading ? (
              <Skeleton height={'32px'} containerClassName={styles.flex1} />
            ) : (
              <DataTable.Search placeholder="Search..." size="medium" />
            )}
          </Flex>
          {isLoading ? (
            <Skeleton height={'32px'} width={'64px'} />
          ) : (
            <Button
              variant="solid"
              color="accent"
              data-test-id="frontier-sdk-add-service-account-btn"
              onClick={() => navigate({ to: '/api-keys/add' })}
            >
              Create
            </Button>
          )}
        </Flex>
        <DataTable.Content
          classNames={{
            root: styles.tableRoot,
            header: styles.tableHeader
          }}
        />
      </Flex>
    </DataTable>
  );
};

export default function ApiKeys() {
  const {
    activeOrganization: organization,
    isActiveOrganizationLoading,
    config
  } = useFrontier();

  const { isPermissionsFetching, canUpdateWorkspace } = useAccess(
    organization?.id
  );

  const {
    data: serviceUsers = [],
    isLoading: isServiceUsersLoading
  } = useQuery(
    FrontierServiceQueries.listOrganizationServiceUsers,
    create(ListOrganizationServiceUsersRequestSchema, {
      id: organization?.id ?? ''
    }),
    {
      enabled: Boolean(organization?.id) && canUpdateWorkspace,
      select: data => data?.serviceusers ?? []
    }
  );

  const isLoading =
    isActiveOrganizationLoading ||
    isPermissionsFetching ||
    isServiceUsersLoading;

  const serviceAccountsCount: number = serviceUsers?.length;

  return (
    <Flex direction="column" className={sharedStyles.pageWrapper}>
      <Flex direction="column" className={`${sharedStyles.container} ${sharedStyles.containerFlex}`}>
        <Flex direction="row" justify="between" align="center" className={sharedStyles.header}>
          <ApiKeysHeader isLoading={isLoading} />
        </Flex>
        {canUpdateWorkspace || isLoading ? (
          serviceAccountsCount > 0 || isLoading ? (
            <Flex direction="column" gap={9} className={sharedStyles.contentWrapper}>
              <ServiceAccountsTable
                isLoading={isLoading}
                serviceUsers={serviceUsers}
                dateFormat={config?.dateFormat}
              />
            </Flex>
          ) : (
            <NoServiceAccounts />
          )
        ) : (
          <NoAccess />
        )}
      </Flex>
      <Outlet />
    </Flex>
  );
}<|MERGE_RESOLUTION|>--- conflicted
+++ resolved
@@ -17,10 +17,6 @@
 import { getColumns } from './columns';
 import { Outlet, useNavigate } from '@tanstack/react-router';
 import { useTerminology } from '~/react/hooks/useTerminology';
-<<<<<<< HEAD
-import sharedStyles from '../styles.module.css';
-import styles from './styles.module.css';
-=======
 import { useQuery } from '@connectrpc/connect-query';
 import { create } from '@bufbuild/protobuf';
 import {
@@ -28,7 +24,9 @@
   ListOrganizationServiceUsersRequestSchema,
   type ServiceUser
 } from '@raystack/proton/frontier';
->>>>>>> 7f28bae0
+
+import sharedStyles from '../styles.module.css';
+import styles from './styles.module.css';
 
 const NoServiceAccounts = () => {
   const t = useTerminology();
