--- conflicted
+++ resolved
@@ -69,37 +69,11 @@
           <Separator />
         </Dialog.Header>
 
-<<<<<<< HEAD
         <Dialog.Body>
           <Flex
             direction="column"
-            gap="medium"
+            gap={5}
             className={styles.addDialogFormContent}
-=======
-        <Flex
-          direction="column"
-          gap={5}
-          className={styles.addDialogFormContent}
-        >
-          <Text>
-            This is an irreversible action doing this might lead to
-            discontinuation of access to the {appName} features. Do you wish to
-            proceed?
-          </Text>
-        </Flex>
-        <Separator />
-        <Flex
-          justify="end"
-          className={styles.addDialogFormBtnWrapper}
-          gap={5}
-        >
-          <Button
-            variant="outline"
-            color="neutral"
-            size="normal"
-            data-test-id="frontier-sdk-revoke-service-account-key-cancel-btn"
-            onClick={onCancel}
->>>>>>> f58e9203
           >
             <Text>
               This is an irreversible action doing this might lead to
@@ -114,7 +88,7 @@
           <Flex
             justify="end"
             className={styles.addDialogFormBtnWrapper}
-            gap={'medium'}
+            gap={5}
           >
             <Button
               variant="outline"
