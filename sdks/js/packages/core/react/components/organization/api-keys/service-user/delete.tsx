--- conflicted
+++ resolved
@@ -1,5 +1,13 @@
 import { useState } from 'react';
-import { Button, Flex, Text, toast, Separator, Image, Dialog } from '@raystack/apsara/v1';
+import {
+  Button,
+  Flex,
+  Text,
+  toast,
+  Separator,
+  Image,
+  Dialog
+} from '@raystack/apsara/v1';
 import cross from '~/react/assets/cross.svg';
 import { useNavigate, useParams } from '@tanstack/react-router';
 import { useFrontier } from '~/react/contexts/FrontierContext';
@@ -51,7 +59,10 @@
 
   return (
     <Dialog open={true}>
-      <Dialog.Content overlayClassName={styles.overlay} className={styles.addDialogContent}>
+      <Dialog.Content
+        overlayClassName={styles.overlay}
+        className={styles.addDialogContent}
+      >
         <Dialog.Header>
           <Flex justify="between" className={styles.addDialogForm}>
             <Text size="large" weight="medium">
@@ -72,17 +83,13 @@
         <Dialog.Body>
           <Flex
             direction="column"
-<<<<<<< HEAD
-            gap="medium"
-=======
             gap={5}
->>>>>>> 6ca21a44
             className={styles.addDialogFormContent}
           >
             <Text>
               This is an irreversible action doing this might lead to
-              discontinuation of access to the {appName} features. Do you wish to
-              proceed?
+              discontinuation of access to the {appName} features. Do you wish
+              to proceed?
             </Text>
           </Flex>
           <Separator />
@@ -92,11 +99,7 @@
           <Flex
             justify="end"
             className={styles.addDialogFormBtnWrapper}
-<<<<<<< HEAD
-            gap={'medium'}
-=======
             gap={5}
->>>>>>> 6ca21a44
           >
             <Button
               variant="outline"
