import { yupResolver } from '@hookform/resolvers/yup';
import {
  Button,
  Flex,
  InputField,
  TextField
} from '@raystack/apsara';
import { useEffect } from 'react';
import { Controller, useForm } from 'react-hook-form';
import { toast, Separator, Skeleton, Box, Text } from '@raystack/apsara/v1';
import * as yup from 'yup';
import { useFrontier } from '~/react/contexts/FrontierContext';
import { AvatarUpload } from '../../avatar-upload';
import { styles } from '../styles';

const generalSchema = yup
  .object({
    avatar: yup.string().optional(),
    title: yup.string().required('Name is required'),
    email: yup.string().email().required()
  })
  .required();

type FormData = yup.InferType<typeof generalSchema>;

export const UpdateProfile = () => {
  const { client, user, isUserLoading: isLoading, setUser } = useFrontier();
  const {
    reset,
    control,
    register,
    handleSubmit,
    formState: { errors, isSubmitting }
  } = useForm({
    resolver: yupResolver(generalSchema)
  });

  useEffect(() => {
    reset(user);
  }, [user, reset]);

  async function onSubmit(data: FormData) {
    try {
      if (!client) return;
      if (!user?.id) return;

      const updatedUser = await client.frontierServiceUpdateCurrentUser(data);
      if (updatedUser?.data?.user) {
        setUser(updatedUser?.data?.user);
      }
      toast.success('Updated user');
    } catch ({ error }: any) {
      toast.error('Something went wrong', {
        description: error.message
      });
    }
  }

  return (
    <form onSubmit={handleSubmit(onSubmit)}>
      <Flex style={styles.container}>
        {isLoading ? (
          <Flex gap={'medium'} direction={'column'} style={{ width: '100%' }}>
            <Skeleton
              width="80px"
              height="80px"
              borderRadius={'var(--rs-radius-6)'}
            />
            <Skeleton height="16px" width="100%" />
          </Flex>
        ) : (
          <Controller
            render={({ field }) => (
              <AvatarUpload
                {...field}
                subText="Pick a profile picture for your avatar"
              />
            )}
            control={control}
            name="avatar"
          />
        )}
      </Flex>
      <Separator />
      <Flex direction="column" gap="large" style={styles.container}>
        <Flex direction="column" gap="large" style={{ maxWidth: '320px' }}>
          <Box style={{ padding: 'var(--rs-space-2) 0' }}>
            <InputField label="Full name">
              {isLoading ? (
                <Skeleton height={'32px'} />
              ) : (
                <Controller
                  render={({ field }) => (
                    <TextField
                      {...field}
                      // @ts-ignore
                      size="medium"
                      placeholder="Provide full name"
                    />
                  )}
                  defaultValue={user?.title}
                  control={control}
                  name="title"
                />
              )}
<<<<<<< HEAD
              <Text size={1} style={{ color: 'var(--rs-color-foreground-danger-primary)' }}>
=======
              <Text size="mini" variant="danger">
>>>>>>> 025d270e
                {errors.title && String(errors.title?.message)}
              </Text>
            </InputField>
          </Box>
          <Box style={{ padding: 'var(--rs-space-2) 0' }}>
            <InputField label="Email Address">
              {isLoading ? (
                <Skeleton height={'32px'} />
              ) : (
                <Controller
                  render={({ field }) => (
                    <TextField
                      {...field}
                      type="email"
                      // @ts-ignore
                      size="medium"
                      readOnly
                      disabled
                      placeholder="Provide email address"
                    />
                  )}
                  defaultValue={user?.name}
                  control={control}
                  name="email"
                />
              )}

<<<<<<< HEAD
              <Text size={1} style={{ color: 'var(--rs-color-foreground-danger-primary)' }}>
=======
              <Text size="mini" variant="danger">
>>>>>>> 025d270e
                {errors.email && String(errors.email?.message)}
              </Text>
            </InputField>
          </Box>
          <Button
            size="medium"
            variant="primary"
            type="submit"
            style={{ width: 'fit-content' }}
            disabled={isLoading || isSubmitting}
            data-test-id="frontier-sdk-update-user-btn"
          >
            {isSubmitting ? 'Updating...' : 'Update'}
          </Button>
        </Flex>
      </Flex>
    </form>
  );
};<|MERGE_RESOLUTION|>--- conflicted
+++ resolved
@@ -103,11 +103,7 @@
                   name="title"
                 />
               )}
-<<<<<<< HEAD
-              <Text size={1} style={{ color: 'var(--rs-color-foreground-danger-primary)' }}>
-=======
               <Text size="mini" variant="danger">
->>>>>>> 025d270e
                 {errors.title && String(errors.title?.message)}
               </Text>
             </InputField>
@@ -135,11 +131,7 @@
                 />
               )}
 
-<<<<<<< HEAD
-              <Text size={1} style={{ color: 'var(--rs-color-foreground-danger-primary)' }}>
-=======
               <Text size="mini" variant="danger">
->>>>>>> 025d270e
                 {errors.email && String(errors.email?.message)}
               </Text>
             </InputField>
