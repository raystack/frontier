import { yupResolver } from '@hookform/resolvers/yup';
import {
  InputField,
  TextField
} from '@raystack/apsara';
import { useEffect } from 'react';
import { Controller, useForm } from 'react-hook-form';
import { toast, Separator, Skeleton, Box, Text, Flex, Button } from '@raystack/apsara/v1';
import * as yup from 'yup';
import { useFrontier } from '~/react/contexts/FrontierContext';
import { AvatarUpload } from '../../avatar-upload';
import { styles } from '../styles';

const generalSchema = yup
  .object({
    avatar: yup.string().optional(),
    title: yup.string().required('Name is required'),
    email: yup.string().email().required()
  })
  .required();

type FormData = yup.InferType<typeof generalSchema>;

export const UpdateProfile = () => {
  const { client, user, isUserLoading: isLoading, setUser } = useFrontier();
  const {
    reset,
    control,
    register,
    handleSubmit,
    formState: { errors, isSubmitting }
  } = useForm({
    resolver: yupResolver(generalSchema)
  });

  useEffect(() => {
    reset(user);
  }, [user, reset]);

  async function onSubmit(data: FormData) {
    try {
      if (!client) return;
      if (!user?.id) return;

      const updatedUser = await client.frontierServiceUpdateCurrentUser(data);
      if (updatedUser?.data?.user) {
        setUser(updatedUser?.data?.user);
      }
      toast.success('Updated user');
    } catch ({ error }: any) {
      toast.error('Something went wrong', {
        description: error.message
      });
    }
  }

  return (
    <form onSubmit={handleSubmit(onSubmit)}>
      <Flex style={styles.container}>
        {isLoading ? (
          <Flex gap={5} direction="column" style={{ width: '100%' }}>
            <Skeleton
              width="80px"
              height="80px"
              borderRadius={'var(--rs-radius-6)'}
            />
            <Skeleton height="16px" width="100%" />
          </Flex>
        ) : (
          <Controller
            render={({ field }) => (
              <AvatarUpload
                {...field}
                subText="Pick a profile picture for your avatar"
              />
            )}
            control={control}
            name="avatar"
          />
        )}
      </Flex>
      <Separator />
<<<<<<< HEAD
      <Flex direction="column" gap={9} style={styles.container}>
        <Flex direction="column" gap={9} style={{ maxWidth: '320px' }}>
          <Box style={{ padding: 'var(--pd-4) 0' }}>
=======
      <Flex direction="column" gap="large" style={styles.container}>
        <Flex direction="column" gap="large" style={{ maxWidth: '320px' }}>
          <Box style={{ padding: 'var(--rs-space-2) 0' }}>
>>>>>>> 0f4c7965
            <InputField label="Full name">
              {isLoading ? (
                <Skeleton height={'32px'} />
              ) : (
                <Controller
                  render={({ field }) => (
                    <TextField
                      {...field}
                      // @ts-ignore
                      size="medium"
                      placeholder="Provide full name"
                    />
                  )}
                  defaultValue={user?.title}
                  control={control}
                  name="title"
                />
              )}
              <Text size="mini" variant="danger">
                {errors.title && String(errors.title?.message)}
              </Text>
            </InputField>
          </Box>
          <Box style={{ padding: 'var(--rs-space-2) 0' }}>
            <InputField label="Email Address">
              {isLoading ? (
                <Skeleton height={'32px'} />
              ) : (
                <Controller
                  render={({ field }) => (
                    <TextField
                      {...field}
                      type="email"
                      // @ts-ignore
                      size="medium"
                      readOnly
                      disabled
                      placeholder="Provide email address"
                    />
                  )}
                  defaultValue={user?.name}
                  control={control}
                  name="email"
                />
              )}

              <Text size="mini" variant="danger">
                {errors.email && String(errors.email?.message)}
              </Text>
            </InputField>
          </Box>
          <Button
            size="medium"
            variant="primary"
            type="submit"
            style={{ width: 'fit-content' }}
            disabled={isLoading || isSubmitting}
            data-test-id="frontier-sdk-update-user-btn"
          >
            {isSubmitting ? 'Updating...' : 'Update'}
          </Button>
        </Flex>
      </Flex>
    </form>
  );
};<|MERGE_RESOLUTION|>--- conflicted
+++ resolved
@@ -80,18 +80,12 @@
         )}
       </Flex>
       <Separator />
-<<<<<<< HEAD
       <Flex direction="column" gap={9} style={styles.container}>
         <Flex direction="column" gap={9} style={{ maxWidth: '320px' }}>
-          <Box style={{ padding: 'var(--pd-4) 0' }}>
-=======
-      <Flex direction="column" gap="large" style={styles.container}>
-        <Flex direction="column" gap="large" style={{ maxWidth: '320px' }}>
           <Box style={{ padding: 'var(--rs-space-2) 0' }}>
->>>>>>> 0f4c7965
             <InputField label="Full name">
               {isLoading ? (
-                <Skeleton height={'32px'} />
+                <Skeleton height="32px" />
               ) : (
                 <Controller
                   render={({ field }) => (
