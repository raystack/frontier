import { yupResolver } from '@hookform/resolvers/yup';
import {
  Box,
  Button,
  Flex,
  InputField,
  Text,
  TextField
} from '@raystack/apsara';
import { useEffect } from 'react';
import { Controller, useForm } from 'react-hook-form';
<<<<<<< HEAD
import { toast, Skeleton } from '@raystack/apsara/v1';
=======
import Skeleton from 'react-loading-skeleton';
import { toast, Separator } from '@raystack/apsara/v1';
>>>>>>> 91784a2c
import * as yup from 'yup';
import { useFrontier } from '~/react/contexts/FrontierContext';
import { AvatarUpload } from '../../avatar-upload';
import { styles } from '../styles';

const generalSchema = yup
  .object({
    avatar: yup.string().optional(),
    title: yup.string().required('Name is required'),
    email: yup.string().email().required()
  })
  .required();

type FormData = yup.InferType<typeof generalSchema>;

export const UpdateProfile = () => {
  const { client, user, isUserLoading: isLoading, setUser } = useFrontier();
  const {
    reset,
    control,
    register,
    handleSubmit,
    formState: { errors, isSubmitting }
  } = useForm({
    resolver: yupResolver(generalSchema)
  });

  useEffect(() => {
    reset(user);
  }, [user, reset]);

  async function onSubmit(data: FormData) {
    try {
      if (!client) return;
      if (!user?.id) return;

      const updatedUser = await client.frontierServiceUpdateCurrentUser(data);
      if (updatedUser?.data?.user) {
        setUser(updatedUser?.data?.user);
      }
      toast.success('Updated user');
    } catch ({ error }: any) {
      toast.error('Something went wrong', {
        description: error.message
      });
    }
  }

  return (
    <form onSubmit={handleSubmit(onSubmit)}>
      <Flex style={styles.container}>
        {isLoading ? (
          <Flex gap={'medium'} direction={'column'} style={{ width: '100%' }}>
            <Skeleton
              width="80px"
              height="80px"
              borderRadius={'var(--rs-radius-6)'}
            />
            <Skeleton height="16px" width="100%" />
          </Flex>
        ) : (
          <Controller
            render={({ field }) => (
              <AvatarUpload
                {...field}
                subText="Pick a profile picture for your avatar"
              />
            )}
            control={control}
            name="avatar"
          />
        )}
      </Flex>
      <Separator />
      <Flex direction="column" gap="large" style={styles.container}>
        <Flex direction="column" gap="large" style={{ maxWidth: '320px' }}>
          <Box style={{ padding: 'var(--pd-4) 0' }}>
            <InputField label="Full name">
              {isLoading ? (
                <Skeleton height={'32px'} />
              ) : (
                <Controller
                  render={({ field }) => (
                    <TextField
                      {...field}
                      // @ts-ignore
                      size="medium"
                      placeholder="Provide full name"
                    />
                  )}
                  defaultValue={user?.title}
                  control={control}
                  name="title"
                />
              )}
              <Text size={1} style={{ color: 'var(--foreground-danger)' }}>
                {errors.title && String(errors.title?.message)}
              </Text>
            </InputField>
          </Box>
          <Box style={{ padding: 'var(--pd-4) 0' }}>
            <InputField label="Email Address">
              {isLoading ? (
                <Skeleton height={'32px'} />
              ) : (
                <Controller
                  render={({ field }) => (
                    <TextField
                      {...field}
                      type="email"
                      // @ts-ignore
                      size="medium"
                      readOnly
                      disabled
                      placeholder="Provide email address"
                    />
                  )}
                  defaultValue={user?.name}
                  control={control}
                  name="email"
                />
              )}

              <Text size={1} style={{ color: 'var(--foreground-danger)' }}>
                {errors.email && String(errors.email?.message)}
              </Text>
            </InputField>
          </Box>
          <Button
            size="medium"
            variant="primary"
            type="submit"
            style={{ width: 'fit-content' }}
            disabled={isLoading || isSubmitting}
            data-test-id="frontier-sdk-update-user-btn"
          >
            {isSubmitting ? 'Updating...' : 'Update'}
          </Button>
        </Flex>
      </Flex>
    </form>
  );
};<|MERGE_RESOLUTION|>--- conflicted
+++ resolved
@@ -9,12 +9,7 @@
 } from '@raystack/apsara';
 import { useEffect } from 'react';
 import { Controller, useForm } from 'react-hook-form';
-<<<<<<< HEAD
-import { toast, Skeleton } from '@raystack/apsara/v1';
-=======
-import Skeleton from 'react-loading-skeleton';
-import { toast, Separator } from '@raystack/apsara/v1';
->>>>>>> 91784a2c
+import { toast, Separator, Skeleton } from '@raystack/apsara/v1';
 import * as yup from 'yup';
 import { useFrontier } from '~/react/contexts/FrontierContext';
 import { AvatarUpload } from '../../avatar-upload';
