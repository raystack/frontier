--- conflicted
+++ resolved
@@ -1,13 +1,8 @@
 'use client';
 
 import { GearIcon, MoonIcon, SunIcon } from '@radix-ui/react-icons';
-<<<<<<< HEAD
-import { Select, Separator, Box } from '@raystack/apsara';
-import { Flex, useTheme, Text, Skeleton, Image } from '@raystack/apsara/v1';
-=======
-import { Flex, useTheme, Text, Separator, Box, Skeleton } from '@raystack/apsara/v1';
-import { Image, Select } from '@raystack/apsara';
->>>>>>> bdb9483e
+import { Flex, useTheme, Text, Separator, Box, Skeleton, Image } from '@raystack/apsara/v1';
+import { Select } from '@raystack/apsara';
 import bell from '~/react/assets/bell.svg';
 import bellSlash from '~/react/assets/bell-slash.svg';
 import { styles } from '../styles';
