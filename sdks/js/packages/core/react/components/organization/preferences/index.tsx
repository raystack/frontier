'use client';

import { GearIcon, MoonIcon, SunIcon } from '@radix-ui/react-icons';
<<<<<<< HEAD
import { Image, Select } from '@raystack/apsara';
import { Flex, useTheme, Text, Separator, Box } from '@raystack/apsara/v1';
=======
import { Image, Select, Box } from '@raystack/apsara';
import { Flex, useTheme, Text, Separator, Skeleton } from '@raystack/apsara/v1';
>>>>>>> 0de75ad8
import bell from '~/react/assets/bell.svg';
import bellSlash from '~/react/assets/bell-slash.svg';
import { styles } from '../styles';
import { PreferencesSelectionTypes } from './preferences.types';
import { usePreferences } from '~/react/hooks/usePreferences';
import { PREFERENCE_OPTIONS } from '~/react/utils/constants';

const themeOptions = [
  {
    title: (
      <Flex align="center" gap="small">
        <SunIcon /> Light
      </Flex>
    ),
    value: 'light'
  },
  {
    title: (
      <Flex align="center" gap="small">
        <MoonIcon /> Dark
      </Flex>
    ),
    value: 'dark'
  },
  {
    title: (
      <Flex align="center" gap="small">
        <GearIcon /> System
      </Flex>
    ),
    value: 'system'
  }
];
const newsletterOptions = [
  {
    title: (
      <Flex align="center" gap="small">
        {/* @ts-ignore */}
        <Image alt="close" width={16} height={16} src={bell} /> Subscribed
      </Flex>
    ),
    value: 'true'
  },
  {
    title: (
      <Flex align="center" gap="small">
        {/* @ts-ignore */}
        <Image alt="close" width={16} height={16} src={bellSlash} />{' '}
        Unsubscribed
      </Flex>
    ),
    value: 'false'
  }
];

export default function UserPreferences() {
  const { theme, setTheme } = useTheme();
  const { preferences, isLoading, isFetching, updatePreferences } =
    usePreferences({});

  const newsletterValue =
    preferences?.[PREFERENCE_OPTIONS.NEWSLETTER]?.value ?? 'false';

  return (
    <Flex direction="column" style={{ width: '100%' }}>
      <Flex style={styles.header}>
        <Text size={6}>Preferences</Text>
      </Flex>
      <Flex direction="column" gap="large" style={styles.container}>
        <PreferencesSelection
          label="Theme"
          text="Customise your interface color scheme."
          name="theme"
          defaultValue={theme}
          values={themeOptions}
          onSelection={value => setTheme(value)}
        />
        <Separator />
        <PreferencesSelection
          label="Updates, News & Events"
          text="Stay informed on new features, improvements, and key updates."
          name={PREFERENCE_OPTIONS.NEWSLETTER}
          defaultValue={newsletterValue}
          values={newsletterOptions}
          isLoading={isFetching}
          disabled={isLoading}
          onSelection={value => {
            updatePreferences([{ name: PREFERENCE_OPTIONS.NEWSLETTER, value }]);
          }}
        />
        <Separator />
      </Flex>
    </Flex>
  );
}

export const PreferencesHeader = () => {
  return (
    <Box style={styles.container}>
      <Text size={10}>Preferences</Text>
      <Text size={4} style={{ color: 'var(--foreground-muted)' }}>
        Manage your workspace security and how it’s members authenticate
      </Text>
    </Box>
  );
};

export const PreferencesSelection = ({
  label,
  text,
  name,
  values,
  defaultValue,
  isLoading = false,
  disabled = false,
  onSelection
}: PreferencesSelectionTypes) => {
  return (
    <Flex direction="row" justify="between" align="center">
      <Flex direction="column" gap="small">
        <Text size={4}>{label}</Text>
        <Text size={2} style={{ color: 'var(--foreground-muted)' }}>
          {text}
        </Text>
      </Flex>
      {isLoading ? (
        <Skeleton width={120} height={32} />
      ) : (
        <Select
          onValueChange={onSelection}
          defaultValue={defaultValue}
          disabled={disabled}
          name={name}
        >
          <Select.Trigger>
            <Select.Value placeholder={label} />
          </Select.Trigger>
          <Select.Content style={{ minWidth: '120px' }}>
            <Select.Group>
              {values.map(v => (
                <Select.Item key={v.value} value={v.value}>
                  {v.title}
                </Select.Item>
              ))}
            </Select.Group>
          </Select.Content>
        </Select>
      )}
    </Flex>
  );
};<|MERGE_RESOLUTION|>--- conflicted
+++ resolved
@@ -1,13 +1,8 @@
 'use client';
 
 import { GearIcon, MoonIcon, SunIcon } from '@radix-ui/react-icons';
-<<<<<<< HEAD
+import { Flex, useTheme, Text, Separator, Box, Skeleton } from '@raystack/apsara/v1';
 import { Image, Select } from '@raystack/apsara';
-import { Flex, useTheme, Text, Separator, Box } from '@raystack/apsara/v1';
-=======
-import { Image, Select, Box } from '@raystack/apsara';
-import { Flex, useTheme, Text, Separator, Skeleton } from '@raystack/apsara/v1';
->>>>>>> 0de75ad8
 import bell from '~/react/assets/bell.svg';
 import bellSlash from '~/react/assets/bell-slash.svg';
 import { styles } from '../styles';
