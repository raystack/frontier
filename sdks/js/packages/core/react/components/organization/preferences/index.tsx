--- conflicted
+++ resolved
@@ -48,8 +48,7 @@
 const newsletterOptions = [
   {
     title: (
-<<<<<<< HEAD
-      <Flex align="center" gap="small">
+      <Flex align="center" gap={3}>
         <Image
           alt="close"
           width={16}
@@ -57,28 +56,19 @@
           src={bell as unknown as string}
         />{' '}
         Subscribed
-=======
-      <Flex align="center" gap={3}>
-        <Image alt="close" width={16} height={16} src={bell as unknown as string} /> Subscribed
->>>>>>> 6ca21a44
       </Flex>
     ),
     value: 'true'
   },
   {
     title: (
-<<<<<<< HEAD
-      <Flex align="center" gap="small">
+      <Flex align="center" gap={3}>
         <Image
           alt="close"
           width={16}
           height={16}
           src={bellSlash as unknown as string}
         />{' '}
-=======
-      <Flex align="center" gap={3}>
-        <Image alt="close" width={16} height={16} src={bellSlash as unknown as string} />{' '}
->>>>>>> 6ca21a44
         Unsubscribed
       </Flex>
     ),
