'use client';

import { GearIcon, MoonIcon, SunIcon } from '@radix-ui/react-icons';
<<<<<<< HEAD
import { Image, Select, Separator, Box } from '@raystack/apsara';
import { Flex, useTheme, Text, Skeleton } from '@raystack/apsara/v1';
=======
import { Image, Select, Box } from '@raystack/apsara';
import { Flex, useTheme, Text, Separator } from '@raystack/apsara/v1';
>>>>>>> 91784a2c
import bell from '~/react/assets/bell.svg';
import bellSlash from '~/react/assets/bell-slash.svg';
import { styles } from '../styles';
import { PreferencesSelectionTypes } from './preferences.types';
import { usePreferences } from '~/react/hooks/usePreferences';
import { PREFERENCE_OPTIONS } from '~/react/utils/constants';

const themeOptions = [
  {
    title: (
      <Flex align="center" gap="small">
        <SunIcon /> Light
      </Flex>
    ),
    value: 'light'
  },
  {
    title: (
      <Flex align="center" gap="small">
        <MoonIcon /> Dark
      </Flex>
    ),
    value: 'dark'
  },
  {
    title: (
      <Flex align="center" gap="small">
        <GearIcon /> System
      </Flex>
    ),
    value: 'system'
  }
];
const newsletterOptions = [
  {
    title: (
      <Flex align="center" gap="small">
        {/* @ts-ignore */}
        <Image alt="close" width={16} height={16} src={bell} /> Subscribed
      </Flex>
    ),
    value: 'true'
  },
  {
    title: (
      <Flex align="center" gap="small">
        {/* @ts-ignore */}
        <Image alt="close" width={16} height={16} src={bellSlash} />{' '}
        Unsubscribed
      </Flex>
    ),
    value: 'false'
  }
];

export default function UserPreferences() {
  const { theme, setTheme } = useTheme();
  const { preferences, isLoading, isFetching, updatePreferences } =
    usePreferences({});

  const newsletterValue =
    preferences?.[PREFERENCE_OPTIONS.NEWSLETTER]?.value ?? 'false';

  return (
    <Flex direction="column" style={{ width: '100%' }}>
      <Flex style={styles.header}>
        <Text size={6}>Preferences</Text>
      </Flex>
      <Flex direction="column" gap="large" style={styles.container}>
        <PreferencesSelection
          label="Theme"
          text="Customise your interface color scheme."
          name="theme"
          defaultValue={theme}
          values={themeOptions}
          onSelection={value => setTheme(value)}
        />
        <Separator />
        <PreferencesSelection
          label="Updates, News & Events"
          text="Stay informed on new features, improvements, and key updates."
          name={PREFERENCE_OPTIONS.NEWSLETTER}
          defaultValue={newsletterValue}
          values={newsletterOptions}
          isLoading={isFetching}
          disabled={isLoading}
          onSelection={value => {
            updatePreferences([{ name: PREFERENCE_OPTIONS.NEWSLETTER, value }]);
          }}
        />
        <Separator />
      </Flex>
    </Flex>
  );
}

export const PreferencesHeader = () => {
  return (
    <Box style={styles.container}>
      <Text size={10}>Preferences</Text>
      <Text size={4} style={{ color: 'var(--foreground-muted)' }}>
        Manage your workspace security and how it’s members authenticate
      </Text>
    </Box>
  );
};

export const PreferencesSelection = ({
  label,
  text,
  name,
  values,
  defaultValue,
  isLoading = false,
  disabled = false,
  onSelection
}: PreferencesSelectionTypes) => {
  return (
    <Flex direction="row" justify="between" align="center">
      <Flex direction="column" gap="small">
        <Text size={4}>{label}</Text>
        <Text size={2} style={{ color: 'var(--foreground-muted)' }}>
          {text}
        </Text>
      </Flex>
      {isLoading ? (
        <Skeleton width={120} height={32} />
      ) : (
        <Select
          onValueChange={onSelection}
          defaultValue={defaultValue}
          disabled={disabled}
          name={name}
        >
          <Select.Trigger>
            <Select.Value placeholder={label} />
          </Select.Trigger>
          <Select.Content style={{ minWidth: '120px' }}>
            <Select.Group>
              {values.map(v => (
                <Select.Item key={v.value} value={v.value}>
                  {v.title}
                </Select.Item>
              ))}
            </Select.Group>
          </Select.Content>
        </Select>
      )}
    </Flex>
  );
};<|MERGE_RESOLUTION|>--- conflicted
+++ resolved
@@ -1,13 +1,8 @@
 'use client';
 
 import { GearIcon, MoonIcon, SunIcon } from '@radix-ui/react-icons';
-<<<<<<< HEAD
-import { Image, Select, Separator, Box } from '@raystack/apsara';
-import { Flex, useTheme, Text, Skeleton } from '@raystack/apsara/v1';
-=======
 import { Image, Select, Box } from '@raystack/apsara';
-import { Flex, useTheme, Text, Separator } from '@raystack/apsara/v1';
->>>>>>> 91784a2c
+import { Flex, useTheme, Text, Separator, Skeleton } from '@raystack/apsara/v1';
 import bell from '~/react/assets/bell.svg';
 import bellSlash from '~/react/assets/bell-slash.svg';
 import { styles } from '../styles';
