import {
  ApsaraColumnDef,
  DataTable,
  Flex,
  Text
} from '@raystack/apsara';
<<<<<<< HEAD
import { EmptyState } from '@raystack/apsara/v1';
import { ExclamationTriangleIcon } from '@radix-ui/react-icons';
=======
import { Link } from '@raystack/apsara/v1';
>>>>>>> ba620195
import dayjs from 'dayjs';
import { useMemo } from 'react';
import Amount from '~/react/components/helpers/Amount';
import { useFrontier } from '~/react/contexts/FrontierContext';
import { DEFAULT_DATE_FORMAT, INVOICE_STATES } from '~/react/utils/constants';
import { V1Beta1Invoice } from '~/src';
import { capitalize } from '~/utils';

interface InvoicesProps {
  isLoading: boolean;
  invoices: V1Beta1Invoice[];
}

interface getColumnsOptions {
  dateFormat: string;
}

export const getColumns: (
  options: getColumnsOptions
) => ApsaraColumnDef<V1Beta1Invoice>[] = ({ dateFormat }) => [
  {
    header: 'Date',
    accessorKey: 'effective_at',
    meta: {
      style: {
        paddingLeft: 0
      }
    },
    cell: ({ row, getValue }) => {
      const value =
        row.original?.state === INVOICE_STATES.DRAFT
          ? row?.original?.due_date
          : getValue();
      return (
        <Flex direction="column">
          <Text>{value ? dayjs(value).format(dateFormat) : '-'}</Text>
        </Flex>
      );
    }
  },
  {
    header: 'Status',
    accessorKey: 'state',
    meta: {
      style: {
        paddingLeft: 0
      }
    },
    cell: ({ row, getValue }) => {
      return (
        <Flex direction="column">
          <Text>{capitalize(getValue())}</Text>
        </Flex>
      );
    }
  },
  {
    header: 'Amount',
    accessorKey: 'amount',
    meta: {
      style: {
        paddingLeft: 0
      }
    },
    cell: ({ row, getValue }) => {
      return (
        <Flex direction="column">
          <Amount currency={row?.original?.currency} value={getValue()} />
        </Flex>
      );
    }
  },
  {
    header: '',
    accessorKey: 'hosted_url',
    meta: {
      style: {
        paddingLeft: 0,
        textAlign: 'end'
      }
    },
    enableSorting: false,
    cell: ({ row, getValue }) => {
      const link = getValue();
      return link ? (
        <Flex direction="column">
          <Link
            href={link}
            target="_blank"
            rel="noopener noreferrer"
            style={{ color: 'var(--foreground-accent)' }}
            data-test-id="frontier-sdk-view-invoice-link"
          >
            View invoice
          </Link>
        </Flex>
      ) : null;
    }
  }
];

const noDataChildren = (
  <EmptyState
    icon={<ExclamationTriangleIcon />}
    heading={"No previous invoices"}
  />
);

export default function Invoices({ isLoading, invoices }: InvoicesProps) {
  const { config } = useFrontier();

  const columns = getColumns({
    dateFormat: config?.dateFormat || DEFAULT_DATE_FORMAT
  });
  const tableStyle = useMemo(
    () =>
      invoices?.length ? { width: '100%' } : { width: '100%', height: '100%' },
    [invoices?.length]
  );

  const data = useMemo(() => {
    return invoices.sort((a, b) =>
      dayjs(a.effective_at).isAfter(b.effective_at) ? -1 : 1
    );
  }, [invoices]);

  return (
    <div>
      <DataTable
        columns={columns}
        isLoading={isLoading}
        data={data}
        style={tableStyle}
        emptyState={noDataChildren}
      />
    </div>
  );
}<|MERGE_RESOLUTION|>--- conflicted
+++ resolved
@@ -4,12 +4,8 @@
   Flex,
   Text
 } from '@raystack/apsara';
-<<<<<<< HEAD
-import { EmptyState } from '@raystack/apsara/v1';
+import { EmptyState, Link } from '@raystack/apsara/v1';
 import { ExclamationTriangleIcon } from '@radix-ui/react-icons';
-=======
-import { Link } from '@raystack/apsara/v1';
->>>>>>> ba620195
 import dayjs from 'dayjs';
 import { useMemo } from 'react';
 import Amount from '~/react/components/helpers/Amount';
