import { Button, Skeleton, Text } from '@raystack/apsara/v1';
import { Flex } from '@raystack/apsara';
import { Outlet } from '@tanstack/react-router';
import { styles } from '../styles';
import { useFrontier } from '~/react/contexts/FrontierContext';
import { useCallback, useEffect, useState } from 'react';
import billingStyles from './billing.module.css';
import {
  V1Beta1BillingAccount,
  V1Beta1CheckoutSetupBody,
  V1Beta1Invoice
} from '~/src';
// import { converBillingAddressToString } from '~/react/utils';
import Invoices from './invoices';
import qs from 'query-string';

import { UpcomingBillingCycle } from './upcoming-billing-cycle';
import { PaymentIssue } from './payment-issue';
import { UpcomingPlanChangeBanner } from '../../common/upcoming-plan-change-banner';
import { PaymentMethod } from './payment-method';
import { toast } from '@raystack/apsara/v1';
import { useBillingPermission } from '~/react/hooks/useBillingPermission';

interface BillingHeaderProps {
  billingSupportEmail?: string;
  isLoading?: boolean;
}

const BillingHeader = ({
  billingSupportEmail,
  isLoading
}: BillingHeaderProps) => {
  return (
    <Flex direction="column" gap="small">
      {isLoading ? (
        <Skeleton containerClassName={billingStyles.flex1} />
      ) : (
        <Text size="large">Billing</Text>
      )}
      {isLoading ? (
        <Skeleton containerClassName={billingStyles.flex1} />
      ) : (
<<<<<<< HEAD
        <Text size={4} style={{ color: 'var(--rs-color-foreground-base-secondary)' }}>
=======
        <Text size="regular" variant="secondary">
>>>>>>> 025d270e
          Oversee your billing and invoices.
          {billingSupportEmail ? (
            <>
              {' '}
              For more details, contact{' '}
              <a
                data-test-id="frontier-sdk-billing-email-link"
                href={`mailto:${billingSupportEmail}`}
                target="_blank"
                style={{ fontWeight: 'var(--rs-font-weight-regular)', color: 'var(--rs-color-foreground-accent-primary)' }}
              >
                {billingSupportEmail}
              </a>
            </>
          ) : null}
        </Text>
      )}
    </Flex>
  );
};

interface BillingDetailsProps {
  billingAccount?: V1Beta1BillingAccount;
  onAddDetailsClick?: () => void;
  isLoading: boolean;
  isAllowed: boolean;
  hideUpdateBillingDetailsBtn: boolean;
}

const BillingDetails = ({
  billingAccount,
  onAddDetailsClick = () => {},
  isLoading,
  isAllowed,
  hideUpdateBillingDetailsBtn = false
}: BillingDetailsProps) => {
  // const addressStr = converBillingAddressToString(billingAccount?.address);
  const btnText =
    billingAccount?.email || billingAccount?.name ? 'Update' : 'Add details';
  return (
    <div className={billingStyles.detailsBox}>
      <Flex align={'center'} justify={'between'} style={{ width: '100%' }}>
        <Text className={billingStyles.detailsBoxHeading}>Billing Details</Text>
        {isAllowed && !hideUpdateBillingDetailsBtn ? (
          <Button
            data-test-id="frontier-sdk-billing-details-update-button"
            variant="outline"
            color="neutral"
            size="small"
            onClick={onAddDetailsClick}
            disabled={isLoading}
          >
            {btnText}
          </Button>
        ) : null}
      </Flex>
      <Flex direction={'column'} gap={'extra-small'}>
        <Text className={billingStyles.detailsBoxRowLabel}>Name</Text>
        <Text className={billingStyles.detailsBoxRowValue}>
          {isLoading ? <Skeleton /> : billingAccount?.name || 'N/A'}
        </Text>
      </Flex>
      <Flex direction={'column'} gap={'extra-small'}>
        <Text className={billingStyles.detailsBoxRowLabel}>Email</Text>
        <Text className={billingStyles.detailsBoxRowValue}>
          {isLoading ? <Skeleton count={2} /> : billingAccount?.email || 'N/A'}
        </Text>
      </Flex>
    </div>
  );
};

export default function Billing() {
  const {
    billingAccount,
    isBillingAccountLoading,
    client,
    config,
    activeSubscription,
    isActiveSubscriptionLoading,
    paymentMethod,
    organizationKyc,
    isOrganizationKycLoading
  } = useFrontier();

  const [invoices, setInvoices] = useState<V1Beta1Invoice[]>([]);
  const [isInvoicesLoading, setIsInvoicesLoading] = useState(false);
  const { isAllowed, isFetching } = useBillingPermission();

  const fetchInvoices = useCallback(
    async (organizationId: string, billingId: string) => {
      setIsInvoicesLoading(true);
      try {
        const resp = await client?.frontierServiceListInvoices(
          organizationId,
          billingId,
          { nonzero_amount_only: true }
        );
        const newInvoices = resp?.data?.invoices || [];
        setInvoices(newInvoices);
      } catch (err) {
        console.error(err);
      } finally {
        setIsInvoicesLoading(false);
      }
    },
    [client]
  );

  useEffect(() => {
    if (billingAccount?.id && billingAccount?.org_id) {
      fetchInvoices(billingAccount?.org_id, billingAccount?.id);
    }
  }, [billingAccount?.id, billingAccount?.org_id, client, fetchInvoices]);

  const onAddDetailsClick = useCallback(async () => {
    const orgId = billingAccount?.org_id || '';
    const billingAccountId = billingAccount?.id || '';
    if (billingAccountId && orgId) {
      try {
        const query = qs.stringify(
          {
            details: btoa(
              qs.stringify({
                billing_id: billingAccount?.id,
                organization_id: billingAccount?.org_id,
                type: 'billing'
              })
            ),
            checkout_id: '{{.CheckoutID}}'
          },
          { encode: false }
        );
        const cancel_url = `${config?.billing?.cancelUrl}?${query}`;
        const success_url = `${config?.billing?.successUrl}?${query}`;

        const setup_body: V1Beta1CheckoutSetupBody = {
          customer_portal: true
        };

        const resp = await client?.frontierServiceCreateCheckout(
          billingAccount?.org_id || '',
          billingAccount?.id || '',
          {
            cancel_url,
            success_url,
            setup_body
          }
        );
        const checkout_url = resp?.data?.checkout_session?.checkout_url;
        if (checkout_url) {
          window.location.href = checkout_url;
        }
      } catch (err) {
        console.error(err);
        toast.error('Something went wrong');
      }
    }
  }, [
    billingAccount?.id,
    billingAccount?.org_id,
    client,
    config?.billing?.cancelUrl,
    config?.billing?.successUrl
  ]);

  const isLoading =
    isBillingAccountLoading ||
    isActiveSubscriptionLoading ||
    isInvoicesLoading ||
    isFetching ||
    isOrganizationKycLoading;

  const isProviderIdUnavailable =
    billingAccount?.provider_id === undefined ||
    billingAccount?.provider_id === '';

  const isOrganizationKycCompleted = organizationKyc?.status === true;

  return (
    <Flex direction="column" style={{ width: '100%' }}>
      <Flex style={styles.header}>
        <Text size="large">Billing</Text>
      </Flex>
      <Flex direction="column" gap="large" style={styles.container}>
        <Flex direction="column" style={{ gap: '24px' }}>
          <BillingHeader
            isLoading={isLoading}
            billingSupportEmail={config.billing?.supportEmail}
          />
          <PaymentIssue
            isLoading={isLoading}
            subscription={activeSubscription}
            invoices={invoices}
          />

          <UpcomingPlanChangeBanner
            isLoading={isLoading}
            subscription={activeSubscription}
            isAllowed={isAllowed}
          />
          <Flex style={{ gap: '24px' }}>
            <PaymentMethod
              paymentMethod={paymentMethod}
              isLoading={isLoading}
              isAllowed={isAllowed}
              hideUpdatePaymentMethodBtn={isProviderIdUnavailable}
            />
            <BillingDetails
              billingAccount={billingAccount}
              onAddDetailsClick={onAddDetailsClick}
              isLoading={isLoading}
              isAllowed={isAllowed}
              hideUpdateBillingDetailsBtn={isProviderIdUnavailable || isOrganizationKycCompleted}
            />
          </Flex>
          <UpcomingBillingCycle
            isAllowed={isAllowed}
            isPermissionLoading={isFetching}
          />
          <Invoices invoices={invoices} isLoading={isLoading} />
        </Flex>
      </Flex>
      <Outlet />
    </Flex>
  );
}<|MERGE_RESOLUTION|>--- conflicted
+++ resolved
@@ -40,11 +40,7 @@
       {isLoading ? (
         <Skeleton containerClassName={billingStyles.flex1} />
       ) : (
-<<<<<<< HEAD
-        <Text size={4} style={{ color: 'var(--rs-color-foreground-base-secondary)' }}>
-=======
         <Text size="regular" variant="secondary">
->>>>>>> 025d270e
           Oversee your billing and invoices.
           {billingSupportEmail ? (
             <>
