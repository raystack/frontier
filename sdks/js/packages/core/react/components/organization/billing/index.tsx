--- conflicted
+++ resolved
@@ -1,10 +1,5 @@
-<<<<<<< HEAD
-import { Button, Text, toast } from '@raystack/apsara/v1';
+import { Button, Skeleton, Text, toast } from '@raystack/apsara/v1';
 import { Flex } from '@raystack/apsara';
-=======
-import { Button, Skeleton } from '@raystack/apsara/v1';
-import { Flex, Text } from '@raystack/apsara';
->>>>>>> 10838a66
 import { Outlet } from '@tanstack/react-router';
 import { styles } from '../styles';
 import { useFrontier } from '~/react/contexts/FrontierContext';
