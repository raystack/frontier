--- conflicted
+++ resolved
@@ -10,12 +10,7 @@
 import { Outlet } from '@tanstack/react-router';
 import { PageHeader } from '~/react/components/common/page-header';
 import { useFrontier } from '~/react/contexts/FrontierContext';
-<<<<<<< HEAD
-import { useCallback, useEffect, useState } from 'react';
-=======
 import { useCallback, useEffect } from 'react';
-import billingStyles from './billing.module.css';
->>>>>>> a3e6aa48
 import {
   BillingAccount,
   ListInvoicesRequestSchema,
@@ -249,18 +244,9 @@
   const isOrganizationKycCompleted = organizationKyc?.status === true;
 
   return (
-<<<<<<< HEAD
     <Flex direction="column" style={{ width: '100%' }}>
       <Flex direction="column" className={sharedStyles.container}>
         <Flex direction="row" justify="between" align="center" className={sharedStyles.header}>
-=======
-    <Flex direction="column" width="full">
-      <Flex style={styles.header}>
-        <Text size="large">Billing</Text>
-      </Flex>
-      <Flex direction="column" gap={9} style={styles.container}>
-        <Flex direction="column" gap={7}>
->>>>>>> a3e6aa48
           <BillingHeader
             isLoading={isLoading}
             billingSupportEmail={config.billing?.supportEmail}
