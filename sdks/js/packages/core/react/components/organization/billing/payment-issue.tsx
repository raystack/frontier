--- conflicted
+++ resolved
@@ -1,10 +1,4 @@
-<<<<<<< HEAD
-import { Button, Flex, Image, Text } from '@raystack/apsara/v1';
-import Skeleton from 'react-loading-skeleton';
-=======
-import { Flex, Text } from '@raystack/apsara';
-import { Button, Skeleton, Image } from '@raystack/apsara/v1';
->>>>>>> 10838a66
+import { Button, Skeleton, Image, Flex, Text } from '@raystack/apsara/v1';
 import { INVOICE_STATES, SUBSCRIPTION_STATES } from '~/react/utils/constants';
 import { V1Beta1Invoice, V1Beta1Subscription } from '~/src';
 import exclamationTriangle from '~/react/assets/exclamation-triangle.svg';
@@ -37,14 +31,8 @@
   ) : isPastDue ? (
     <Flex className={billingStyles.paymentIssueBox} justify={'between'}>
       <Flex gap="small" className={billingStyles.flex1}>
-<<<<<<< HEAD
-        {/* @ts-ignore */}
-        <Image src={exclamationTriangle} alt="Exclamation Triangle" />
-        <Text size="regular" variant="attention" className={billingStyles.paymentIssueText}>
-=======
         <Image src={exclamationTriangle as unknown as string} alt="Exclamation Triangle" />
         <Text className={billingStyles.paymentIssueText}>
->>>>>>> 10838a66
           Your Payment is due. Please try again
         </Text>
       </Flex>
