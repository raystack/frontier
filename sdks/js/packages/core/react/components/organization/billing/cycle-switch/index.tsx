--- conflicted
+++ resolved
@@ -143,8 +143,9 @@
         </Flex>
         <Separator />
         <Flex
-          style={{ padding: 'var(--rs-space-9) var(--rs-space-7)', gap: 'var(--rs-space-7)' }}
-          direction={'column'}
+          style={{ padding: 'var(--rs-space-9) var(--rs-space-7)' }}
+          direction="column"
+          gap={7}
         >
           {isLoading ? (
             <Skeleton />
@@ -176,11 +177,7 @@
           )}
         </Flex>
         <Separator />
-<<<<<<< HEAD
-        <Flex justify="end" gap={5} style={{ padding: 'var(--pd-16)' }}>
-=======
-        <Flex justify={'end'} gap="medium" style={{ padding: 'var(--rs-space-5)' }}>
->>>>>>> 0f4c7965
+        <Flex justify="end" gap={5} style={{ padding: 'var(--rs-space-5)' }}>
           <Button
             variant="outline"
             color="neutral"
