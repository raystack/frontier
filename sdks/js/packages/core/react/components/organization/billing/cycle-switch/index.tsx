<<<<<<< HEAD
import { Flex } from '@raystack/apsara';
import { Button, Separator, Skeleton, Image, Text, Dialog } from '@raystack/apsara/v1';
import { useNavigate, useParams } from '@tanstack/react-router';
import cross from '~/react/assets/cross.svg';
import styles from '../../organization.module.css';
=======
>>>>>>> 6ca21a44
import { useCallback, useEffect, useState } from 'react';
import { Button, Separator, Skeleton, Image, Text, toast, Flex, Dialog } from '@raystack/apsara/v1';
import { useNavigate, useParams } from '@tanstack/react-router';
import { useFrontier } from '~/react/contexts/FrontierContext';
import { V1Beta1Plan } from '~/src';
import { getPlanIntervalName, getPlanPrice } from '~/react/utils';
import * as _ from 'lodash';
import { usePlans } from '../../plans/hooks/usePlans';
import dayjs from 'dayjs';
import { DEFAULT_DATE_FORMAT } from '~/react/utils/constants';
import cross from '~/react/assets/cross.svg';
import styles from '../../organization.module.css';

export function ConfirmCycleSwitch() {
  const { activePlan, client, paymentMethod, config, activeSubscription } =
    useFrontier();
  const navigate = useNavigate({ from: '/billing/cycle-switch/$planId' });
  const { planId } = useParams({ from: '/billing/cycle-switch/$planId' });
  const dateFormat = config?.dateFormat || DEFAULT_DATE_FORMAT;

  const [isPlanLoading, setIsPlanLoading] = useState(false);
  const [nextPlan, setNextPlan] = useState<V1Beta1Plan>();
  const [isCycleSwitching, setCycleSwitching] = useState(false);

  const closeModal = useCallback(
    () => navigate({ to: '/billing' }),
    [navigate]
  );

  const {
    checkoutPlan,
    isLoading: isPlanActionLoading,
    changePlan,
    verifyPlanChange
  } = usePlans();

  const nextPlanPrice = nextPlan ? getPlanPrice(nextPlan) : { amount: 0 };
  const isPaymentMethodRequired =
    _.isEmpty(paymentMethod) && nextPlanPrice.amount > 0;

  const nextPlanIntervalName = getPlanIntervalName(nextPlan);

  const nextPlanMetadata = nextPlan?.metadata as Record<string, number>;
  const activePlanMetadata = activePlan?.metadata as Record<string, number>;

  const isUpgrade =
    (Number(nextPlanMetadata?.weightage) || 0) -
      (Number(activePlanMetadata?.weightage) || 0) >
    0;

  useEffect(() => {
    async function getNextPlan(nextPlanId: string) {
      setIsPlanLoading(true);
      try {
        const resp = await client?.frontierServiceGetPlan(nextPlanId);
        const plan = resp?.data?.plan;
        setNextPlan(plan);
      } catch (err: any) {
        toast.error('Something went wrong', {
          description: err.message
        });
        console.error(err);
      } finally {
        setIsPlanLoading(false);
      }
    }
    if (planId) {
      getNextPlan(planId);
    }
  }, [client, planId]);

  const isLoading = isPlanLoading;

  async function onConfirm() {
    setCycleSwitching(true);
    try {
      if (nextPlan?.id) {
        const nextPlanId = nextPlan?.id;
        if (isPaymentMethodRequired) {
          checkoutPlan({
            planId: nextPlanId,
            isTrial: false,
            onSuccess: data => {
              window.location.href = data?.checkout_url as string;
            }
          });
        } else
          changePlan({
            planId: nextPlanId,
            onSuccess: async () => {
              const planPhase = await verifyPlanChange({
                planId: nextPlanId
              });
              if (planPhase) {
                closeModal();
                const changeDate = dayjs(planPhase?.effective_at).format(
                  dateFormat
                );
                toast.success(`Plan cycle switch successful`, {
                  description: `Your plan cycle will switched to ${nextPlanIntervalName} on ${changeDate}`
                });
              }
            },
            immediate: isUpgrade
          });
      }
    } catch (err: any) {
      console.error(err);
      toast.error('Something went wrong', {
        description: err.message
      });
    } finally {
      setCycleSwitching(false);
    }
  }

  const cycleSwitchDate = activeSubscription?.current_period_end_at
    ? dayjs(activeSubscription?.current_period_end_at).format(
        config?.dateFormat || DEFAULT_DATE_FORMAT
      )
    : 'the next billing cycle';

  return (
    <Dialog open={true}>
      <Dialog.Content overlayClassName={styles.overlay} style={{ padding: 0, maxWidth: '600px', width: '100%', zIndex: '60' }}>
        <Dialog.Header>
          <Flex justify="between" style={{ padding: '16px 24px' }}>
            <Text size="large" weight="medium">
              Switch billing cycle
            </Text>

            <Image
              data-test-id="frontier-sdk-billing-cycle-switch-close-button"
              alt="cross"
              style={{ cursor: 'pointer' }}
              src={cross as unknown as string}
              onClick={closeModal}
            />
          </Flex>
          <Separator />
        </Dialog.Header>

        <Dialog.Body>
          <Flex
<<<<<<< HEAD
            style={{ padding: 'var(--rs-space-9) var(--rs-space-7)', gap: 'var(--rs-space-7)' }}
            direction={'column'}
=======
            style={{ padding: 'var(--rs-space-9) var(--rs-space-7)' }}
            direction={'column'}
            gap={7}
>>>>>>> 6ca21a44
          >
            {isLoading ? (
              <Skeleton />
            ) : (
<<<<<<< HEAD
              <Flex gap="small">
=======
              <Flex gap={3}>
>>>>>>> 6ca21a44
                <Text size="small" weight="medium">
                  Current cycle:
                </Text>
                <Text size="small" variant="secondary">
                  {getPlanIntervalName(activePlan)}
                </Text>
              </Flex>
            )}
            {isLoading ? (
              <Skeleton />
            ) : (
<<<<<<< HEAD
              <Flex gap="small">
=======
              <Flex gap={3}>
>>>>>>> 6ca21a44
                <Text size="small" weight="medium">
                  New cycle:
                </Text>
                <Text size="small" variant="secondary">
                  {nextPlanIntervalName} (
                  {isUpgrade
                    ? 'effective immediately'
                    : `effective from ${cycleSwitchDate}`}
                  )
                </Text>
              </Flex>
            )}
          </Flex>
          <Separator />
        </Dialog.Body>

        <Dialog.Footer>
<<<<<<< HEAD
          <Flex justify={'end'} gap="medium" style={{ padding: 'var(--rs-space-5)' }}>
=======
          <Flex justify="end" gap="medium" style={{ padding: 'var(--rs-space-5)' }}>
>>>>>>> 6ca21a44
            <Button
              variant="outline"
              color="neutral"
              onClick={closeModal}
              data-test-id="frontier-sdk-billing-cycle-switch-cancel-button"
            >
              Cancel
            </Button>
            <Button
              disabled={isLoading || isCycleSwitching || isPlanActionLoading}
              onClick={onConfirm}
              loading={isCycleSwitching}
              loaderText="Switching..."
              data-test-id="frontier-sdk-billing-cycle-switch-submit-button"
            >
              Switch cycle
            </Button>
          </Flex>
        </Dialog.Footer>
      </Dialog.Content>
    </Dialog>
  );
}<|MERGE_RESOLUTION|>--- conflicted
+++ resolved
@@ -1,13 +1,14 @@
-<<<<<<< HEAD
-import { Flex } from '@raystack/apsara';
-import { Button, Separator, Skeleton, Image, Text, Dialog } from '@raystack/apsara/v1';
-import { useNavigate, useParams } from '@tanstack/react-router';
-import cross from '~/react/assets/cross.svg';
-import styles from '../../organization.module.css';
-=======
->>>>>>> 6ca21a44
 import { useCallback, useEffect, useState } from 'react';
-import { Button, Separator, Skeleton, Image, Text, toast, Flex, Dialog } from '@raystack/apsara/v1';
+import {
+  Button,
+  Separator,
+  Skeleton,
+  Image,
+  Text,
+  toast,
+  Flex,
+  Dialog
+} from '@raystack/apsara/v1';
 import { useNavigate, useParams } from '@tanstack/react-router';
 import { useFrontier } from '~/react/contexts/FrontierContext';
 import { V1Beta1Plan } from '~/src';
@@ -130,7 +131,10 @@
 
   return (
     <Dialog open={true}>
-      <Dialog.Content overlayClassName={styles.overlay} style={{ padding: 0, maxWidth: '600px', width: '100%', zIndex: '60' }}>
+      <Dialog.Content
+        overlayClassName={styles.overlay}
+        style={{ padding: 0, maxWidth: '600px', width: '100%', zIndex: '60' }}
+      >
         <Dialog.Header>
           <Flex justify="between" style={{ padding: '16px 24px' }}>
             <Text size="large" weight="medium">
@@ -150,23 +154,14 @@
 
         <Dialog.Body>
           <Flex
-<<<<<<< HEAD
-            style={{ padding: 'var(--rs-space-9) var(--rs-space-7)', gap: 'var(--rs-space-7)' }}
-            direction={'column'}
-=======
             style={{ padding: 'var(--rs-space-9) var(--rs-space-7)' }}
             direction={'column'}
             gap={7}
->>>>>>> 6ca21a44
           >
             {isLoading ? (
               <Skeleton />
             ) : (
-<<<<<<< HEAD
-              <Flex gap="small">
-=======
               <Flex gap={3}>
->>>>>>> 6ca21a44
                 <Text size="small" weight="medium">
                   Current cycle:
                 </Text>
@@ -178,11 +173,7 @@
             {isLoading ? (
               <Skeleton />
             ) : (
-<<<<<<< HEAD
-              <Flex gap="small">
-=======
               <Flex gap={3}>
->>>>>>> 6ca21a44
                 <Text size="small" weight="medium">
                   New cycle:
                 </Text>
@@ -200,11 +191,11 @@
         </Dialog.Body>
 
         <Dialog.Footer>
-<<<<<<< HEAD
-          <Flex justify={'end'} gap="medium" style={{ padding: 'var(--rs-space-5)' }}>
-=======
-          <Flex justify="end" gap="medium" style={{ padding: 'var(--rs-space-5)' }}>
->>>>>>> 6ca21a44
+          <Flex
+            justify="end"
+            gap="medium"
+            style={{ padding: 'var(--rs-space-5)' }}
+          >
             <Button
               variant="outline"
               color="neutral"
