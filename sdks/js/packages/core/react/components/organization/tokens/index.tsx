--- conflicted
+++ resolved
@@ -31,11 +31,7 @@
       {isLoading ? (
         <Skeleton containerClassName={tokenStyles.flex1} />
       ) : (
-<<<<<<< HEAD
-        <Text size={4} style={{ color: 'var(--rs-color-foreground-base-secondary)' }}>
-=======
         <Text size="regular" variant="secondary">
->>>>>>> 025d270e
           Oversee your billing and invoices.
           {billingSupportEmail ? (
             <>
@@ -81,11 +77,7 @@
         {/* @ts-ignore */}
         <Image src={coin} alt="coin" className={tokenStyles.coinIcon} />
         <Flex direction={'column'} gap={'extra-small'}>
-<<<<<<< HEAD
-          <Text weight={500} style={{ color: 'var(--rs-color-foreground-base-secondary)' }}>
-=======
           <Text weight="medium" variant="secondary">
->>>>>>> 025d270e
             Available tokens
           </Text>
           {isLoading ? (
