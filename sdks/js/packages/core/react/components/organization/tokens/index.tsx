--- conflicted
+++ resolved
@@ -1,11 +1,4 @@
-<<<<<<< HEAD
-import { Button, Flex, Image, Text, Tooltip, toast } from '@raystack/apsara/v1';
-=======
-import { Button, Tooltip, Skeleton } from '@raystack/apsara/v1';
-import { Flex, Image, Text } from '@raystack/apsara';
->>>>>>> 10838a66
-import { styles } from '../styles';
-import tokenStyles from './token.module.css';
+import { Button, Tooltip, Skeleton, Flex, Text, Image, toast } from '@raystack/apsara/v1';
 import { useFrontier } from '~/react/contexts/FrontierContext';
 import { useEffect, useState } from 'react';
 import coin from '~/react/assets/coin.svg';
@@ -17,6 +10,8 @@
 import { DEFAULT_TOKEN_PRODUCT_NAME } from '~/react/utils/constants';
 import { useBillingPermission } from '~/react/hooks/useBillingPermission';
 import { useTokens } from '~/react/hooks/useTokens';
+import { styles } from '../styles';
+import tokenStyles from './token.module.css';
 
 interface TokenHeaderProps {
   billingSupportEmail?: string;
