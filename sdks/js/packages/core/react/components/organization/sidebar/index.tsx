--- conflicted
+++ resolved
@@ -1,15 +1,8 @@
 import {
   ScrollArea,
-<<<<<<< HEAD
-  Sidebar as SidebarComponent,
   TextField
 } from '@raystack/apsara';
-import { Image, Flex, Text } from '@raystack/apsara/v1';
-=======
-  TextField
-} from '@raystack/apsara';
-import { Image, Sidebar as SidebarComponent } from '@raystack/apsara/v1';
->>>>>>> 0f4c7965
+import { Image, Sidebar as SidebarComponent, Flex } from '@raystack/apsara/v1';
 import { Link, useRouteContext, useRouterState } from '@tanstack/react-router';
 import React, { useCallback, useMemo, useState } from 'react';
 import organization from '~/react/assets/organization.png';
@@ -129,29 +122,6 @@
                   return (
                     <SidebarComponent.Item
                       key={nav.name}
-<<<<<<< HEAD
-                      asChild
-                      active={!!isActive(nav?.to as string) as any}
-                      style={{ padding: 0 }}
-                    >
-                      <Link
-                        key={nav.name}
-                        to={nav.to as string}
-                        data-test-id={`frontier-sdk-sidebar-link-${nav.name}`}
-                        style={{
-                          width: '100%',
-                          textDecoration: 'none',
-                          padding: 'var(--pd-8)'
-                        }}
-                        search={{}}
-                        params={{}}
-                      >
-                        <Text weight="medium" variant="secondary">
-                          {nav.name}
-                        </Text>
-                      </Link>
-                    </SidebarComponent.NavigationCell>
-=======
                       icon={<></>}
                       as={
                         <Link
@@ -169,7 +139,6 @@
                     >
                       {nav.name}
                     </SidebarComponent.Item>
->>>>>>> 0f4c7965
                   );
                 })}
             </SidebarComponent.Group>
