import {
  DotsHorizontalIcon,
  TrashIcon,
  UpdateIcon
} from '@radix-ui/react-icons';
<<<<<<< HEAD
import { ApsaraColumnDef } from '@raystack/apsara';
import {
  Avatar,
  DropdownMenu,
  Label,
  Text,
  Flex,
  toast
} from '@raystack/apsara/v1';
import { useNavigate } from '@tanstack/react-router';
import { useFrontier } from '~/react/contexts/FrontierContext';
import { V1Beta1Policy, V1Beta1Role } from '~/src';
import { differenceWith, getInitials, isEqualById } from '~/utils';
import { MemberWithInvite } from '~/react/hooks/useOrganizationMembers';
=======
import { DropdownMenu } from '@raystack/apsara';
import type { DataTableColumnDef } from '@raystack/apsara/v1';
import { useNavigate } from '@tanstack/react-router';
import {
  toast,
  Label,
  Flex,
  Avatar,
  Text,
  getAvatarColor
} from '@raystack/apsara/v1';
import { useFrontier } from '~/react/contexts/FrontierContext';
import type { V1Beta1Policy, V1Beta1Role } from '~/src';
import { differenceWith, getInitials, isEqualById } from '~/utils';
import styles from '../organization.module.css';
import type { MemberWithInvite } from '~/react/hooks/useOrganizationMembers';
>>>>>>> 42126f78

export const getColumns = (
  organizationId: string,
  memberRoles: Record<string, V1Beta1Role[]> = {},
  roles: V1Beta1Role[] = [],
  canDeleteUser = false,
  refetch = () => {}
<<<<<<< HEAD
): ApsaraColumnDef<MemberWithInvite>[] => [
=======
): DataTableColumnDef<MemberWithInvite, MemberWithInvite>[] => [
>>>>>>> 42126f78
  {
    header: '',
    accessorKey: 'avatar',
    enableSorting: false,
    cell: ({ row, getValue }) => {
      const id = row.original?.id || '';
      const fallback =
        row.original?.title || row.original?.email || row.original?.user_id; // user_id will be email in invitations
      return (
        <Avatar
          src={getValue() as string}
          fallback={getInitials(fallback)}
          color={getAvatarColor(id)}
          size={5}
          radius="full"
        />
      );
    }
  },
  {
    header: 'Title',
    accessorKey: 'title',

    cell: ({ row, getValue }) => {
      const title = getValue() as string;
      const email = row.original.invited
        ? row.original.user_id
        : row.original.email;
      return (
        <Flex direction="column" gap={2}>
          <Label style={{ fontWeight: '$500' }}>{title}</Label>
          <Text>{email}</Text>
        </Flex>
      );
    }
  },
  {
    header: 'Roles',
    accessorKey: 'email',
    cell: ({ row }) => {
      return row.original.invited
        ? 'Pending Invite'
        : (row.original?.id &&
            memberRoles[row.original?.id] &&
            memberRoles[row.original?.id]
              .map((r: V1Beta1Role) => r.title || r.name)
              .join(', ')) ??
            'Inherited role';
    }
  },
  {
    header: '',
    accessorKey: 'id',
    enableSorting: false,
    cell: ({ row }) => (
      <MembersActions
        refetch={refetch}
        member={row.original}
        organizationId={organizationId}
        canUpdateGroup={canDeleteUser}
        excludedRoles={differenceWith<V1Beta1Role>(
          isEqualById,
          roles,
          row.original?.id && memberRoles[row.original?.id]
            ? memberRoles[row.original?.id]
            : []
        )}
      />
    )
  }
];

const MembersActions = ({
  member,
  organizationId,
  canUpdateGroup,
  excludedRoles = [],
  refetch = () => null
}: {
  member: MemberWithInvite;
  canUpdateGroup?: boolean;
  organizationId: string;
  excludedRoles: V1Beta1Role[];
  refetch: () => void;
}) => {
  const { client } = useFrontier();
  const navigate = useNavigate({ from: '/members' });

  async function updateRole(role: V1Beta1Role) {
    try {
      const resource = `app/organization:${organizationId}`;
      const principal = `app/user:${member?.id}`;
      const {
        // @ts-ignore
        data: { policies = [] }
      } = await client?.frontierServiceListPolicies({
        org_id: organizationId,
        user_id: member.id
      });
      const deletePromises = policies.map((p: V1Beta1Policy) =>
        client?.frontierServiceDeletePolicy(p.id as string)
      );

      await Promise.all(deletePromises);
      await client?.frontierServiceCreatePolicy({
        role_id: role.id as string,
        title: role.name as string,
        resource: resource,
        principal: principal
      });
      refetch();
      toast.success('Member role updated');
    } catch (error: any) {
      toast.error('Something went wrong', {
        description: error?.message
      });
    }
  }

  return canUpdateGroup ? (
    <>
      <DropdownMenu placement="bottom-end">
        <DropdownMenu.Trigger asChild style={{ cursor: 'pointer' }}>
          <DotsHorizontalIcon />
        </DropdownMenu.Trigger>
        {/* @ts-ignore */}
        <DropdownMenu.Content portal={false}>
          <DropdownMenu.Group style={{ padding: 0 }}>
            {excludedRoles.map((role: V1Beta1Role) => (
              <DropdownMenu.Item
                key={role.id}
                onClick={() => updateRole(role)}
                data-test-id={`update-role-${role?.name}-dropdown-item`}
              >
                <UpdateIcon />
                Make {role.title}
              </DropdownMenu.Item>
            ))}

<<<<<<< HEAD
            <DropdownMenu.Item
              onClick={() =>
                navigate({
                  to: `/members/remove-member/$memberId/$invited`,
                  params: {
                    memberId: member?.id || '',
                    invited: (member?.invited || false).toString()
                  }
                })
              }
              data-test-id="remove-member-dropdown-item"
            >
              <TrashIcon />
              Remove
=======
            <DropdownMenu.Item style={{ padding: 0 }}>
              <div
                onClick={() =>
                  navigate({
                    to: `/members/remove-member/$memberId/$invited`,
                    params: {
                      memberId: member?.id || '',
                      invited: (member?.invited || false).toString()
                    }
                  })
                }
                className={styles.dropdownActionItem}
                data-test-id="remove-member-dropdown-item"
              >
                <TrashIcon />
                Remove
              </div>
>>>>>>> 42126f78
            </DropdownMenu.Item>
          </DropdownMenu.Group>
        </DropdownMenu.Content>
      </DropdownMenu>
    </>
  ) : null;
};<|MERGE_RESOLUTION|>--- conflicted
+++ resolved
@@ -3,23 +3,6 @@
   TrashIcon,
   UpdateIcon
 } from '@radix-ui/react-icons';
-<<<<<<< HEAD
-import { ApsaraColumnDef } from '@raystack/apsara';
-import {
-  Avatar,
-  DropdownMenu,
-  Label,
-  Text,
-  Flex,
-  toast
-} from '@raystack/apsara/v1';
-import { useNavigate } from '@tanstack/react-router';
-import { useFrontier } from '~/react/contexts/FrontierContext';
-import { V1Beta1Policy, V1Beta1Role } from '~/src';
-import { differenceWith, getInitials, isEqualById } from '~/utils';
-import { MemberWithInvite } from '~/react/hooks/useOrganizationMembers';
-=======
-import { DropdownMenu } from '@raystack/apsara';
 import type { DataTableColumnDef } from '@raystack/apsara/v1';
 import { useNavigate } from '@tanstack/react-router';
 import {
@@ -28,14 +11,14 @@
   Flex,
   Avatar,
   Text,
-  getAvatarColor
+  getAvatarColor,
+  DropdownMenu
 } from '@raystack/apsara/v1';
 import { useFrontier } from '~/react/contexts/FrontierContext';
 import type { V1Beta1Policy, V1Beta1Role } from '~/src';
 import { differenceWith, getInitials, isEqualById } from '~/utils';
 import styles from '../organization.module.css';
 import type { MemberWithInvite } from '~/react/hooks/useOrganizationMembers';
->>>>>>> 42126f78
 
 export const getColumns = (
   organizationId: string,
@@ -43,11 +26,7 @@
   roles: V1Beta1Role[] = [],
   canDeleteUser = false,
   refetch = () => {}
-<<<<<<< HEAD
-): ApsaraColumnDef<MemberWithInvite>[] => [
-=======
 ): DataTableColumnDef<MemberWithInvite, MemberWithInvite>[] => [
->>>>>>> 42126f78
   {
     header: '',
     accessorKey: 'avatar',
@@ -187,7 +166,6 @@
               </DropdownMenu.Item>
             ))}
 
-<<<<<<< HEAD
             <DropdownMenu.Item
               onClick={() =>
                 navigate({
@@ -202,25 +180,6 @@
             >
               <TrashIcon />
               Remove
-=======
-            <DropdownMenu.Item style={{ padding: 0 }}>
-              <div
-                onClick={() =>
-                  navigate({
-                    to: `/members/remove-member/$memberId/$invited`,
-                    params: {
-                      memberId: member?.id || '',
-                      invited: (member?.invited || false).toString()
-                    }
-                  })
-                }
-                className={styles.dropdownActionItem}
-                data-test-id="remove-member-dropdown-item"
-              >
-                <TrashIcon />
-                Remove
-              </div>
->>>>>>> 42126f78
             </DropdownMenu.Item>
           </DropdownMenu.Group>
         </DropdownMenu.Content>
