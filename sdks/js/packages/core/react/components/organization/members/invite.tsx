import {
  Dialog,
  Flex,
  InputField,
  Select,
  Text
} from '@raystack/apsara';
<<<<<<< HEAD
import { Button, Skeleton, Image } from '@raystack/apsara/v1';
=======
import { Button, Separator, toast, Skeleton } from '@raystack/apsara/v1';
>>>>>>> bdb9483e

import { yupResolver } from '@hookform/resolvers/yup';
import { useNavigate } from '@tanstack/react-router';
import { useCallback, useEffect, useMemo, useState } from 'react';
import { Controller, useForm } from 'react-hook-form';
<<<<<<< HEAD
import { toast } from '@raystack/apsara/v1';
=======
>>>>>>> bdb9483e
import * as yup from 'yup';
import cross from '~/react/assets/cross.svg';
import { useFrontier } from '~/react/contexts/FrontierContext';
import { V1Beta1Group, V1Beta1Role } from '~/src';
import { PERMISSIONS } from '~/utils';
import styles from '../organization.module.css';

const inviteSchema = yup.object({
  type: yup.string().required(),
  team: yup.string(),
  emails: yup.string().required()
});

type InviteSchemaType = yup.InferType<typeof inviteSchema>;

export const InviteMember = () => {
  const {
    watch,
    reset,
    control,
    handleSubmit,
    formState: { errors, isSubmitting }
  } = useForm({
    resolver: yupResolver(inviteSchema)
  });
  const [teams, setTeams] = useState<V1Beta1Group[]>([]);
  const [roles, setRoles] = useState<V1Beta1Role[]>([]);
  const [isLoading, setIsLoading] = useState(false);
  const navigate = useNavigate({ from: '/members/modal' });
  const { client, activeOrganization: organization } = useFrontier();

  const values = watch(['emails', 'type']);

  const onSubmit = useCallback(
    async ({ emails, type, team }: InviteSchemaType) => {
      const emailList = emails
        .split(',')
        .map(e => e.trim())
        .filter(str => str.length > 0);

      if (!organization?.id) return;
      if (!emailList.length) return;
      if (!type) return;

      try {
        await client?.frontierServiceCreateOrganizationInvitation(
          organization?.id,
          {
            userIds: emailList,
            groupIds: team ? [team] : undefined,
            roleIds: [type]
          }
        );
        toast.success('members added');

        navigate({ to: '/members' });
      } catch ({ error }: any) {
        toast.error('Something went wrong', {
          description: error.message
        });
      }
    },
    [client, navigate, organization?.id]
  );

  useEffect(() => {
    async function getInformation() {
      try {
        setIsLoading(true);

        if (!organization?.id) return;
        
        const orgRolesRes = await client?.frontierServiceListOrganizationRoles(
          organization.id,
          {
            scopes: [PERMISSIONS.OrganizationNamespace]
          }
        );
        const orgRoles = orgRolesRes?.data?.roles ?? []
        
        const serviceListRolesRes = await client?.frontierServiceListRoles({
            scopes: [PERMISSIONS.OrganizationNamespace]
        });
        const roles = serviceListRolesRes?.data?.roles ?? []


        const {
          // @ts-ignore
          data: { groups }
        } = await client?.frontierServiceListOrganizationGroups(
          organization.id
        );
        setRoles([...roles, ...orgRoles]);
        setTeams(groups);
      } catch (err) {
        console.error(err);
      } finally {
        setIsLoading(false);
      }
    }
    getInformation();
  }, [client, organization?.id]);

  const isDisabled = useMemo(() => {
    const [emails, type] = values;
    const emailList =
      emails
        ?.split(',')
        .map((e: string) => e.trim())
        .filter(str => str.length > 0) || [];
    return emailList.length <= 0 || !type || isSubmitting;
  }, [isSubmitting, values]);

  return (
    <Dialog open={true}>
      {/* @ts-ignore */}
      <Dialog.Content
        style={{ padding: 0, maxWidth: '600px', width: '100%', zIndex: '60' }}
        overlayClassname={styles.overlay}
      >
        <form onSubmit={handleSubmit(onSubmit)}>
          <Flex justify="between" style={{ padding: '16px 24px' }}>
            <Text size={6} style={{ fontWeight: '500' }}>
              Invite people
            </Text>

            <Image
              alt="cross"
              style={{ cursor: 'pointer' }}
              src={cross as unknown as string}
              onClick={() => navigate({ to: '/members' })}
              data-test-id="frontier-sdk-invite-member-close-btn"
            />
          </Flex>
          <Separator />
          <Flex
            direction="column"
            gap="medium"
            style={{ padding: '24px 32px' }}
          >
            <InputField label="Email">
              <Controller
                render={({ field }) => (
                  <textarea
                    {...field}
                    // @ts-ignore
                    style={{
                      appearance: 'none',
                      boxSizing: 'border-box',
                      margin: 0,
                      outline: 'none',
                      padding: 'var(--pd-8)',
                      height: 'auto',
                      width: '100%',

                      backgroundColor: 'var(--background-base)',
                      border: '0.5px solid var(--border-base)',
                      boxShadow: 'var(--shadow-xs)',
                      borderRadius: 'var(--br-4)',
                      color: 'var(--foreground-base)'
                    }}
                    placeholder="Enter comma separated emails like abc@domain.com, bcd@domain.com"
                  />
                )}
                control={control}
                name="emails"
              />

              <Text size={1} style={{ color: 'var(--foreground-danger)' }}>
                {errors.emails && String(errors.emails?.message)}
              </Text>
            </InputField>
            <InputField label="Invite as">
              {isLoading ? (
                <Skeleton height={'25px'} />
              ) : (
                <Controller
                  render={({ field }) => {
                    const { ref, onChange, ...rest } = field;
                    return (
                      <Select {...rest} onValueChange={onChange}>
                        <Select.Trigger ref={ref}>
                          <Select.Value placeholder="Select a role" />
                        </Select.Trigger>
                        <Select.Content
                          style={{
                            zIndex: 65
                          }}
                        >
                          <Select.Group>
                            {!roles.length && (
                              <Text className={styles.noSelectItem}>
                                No roles available
                              </Text>
                            )}
                            {roles.map(role => (
                              <Select.Item value={role.id} key={role.id}>
                                {role.title || role.name}
                              </Select.Item>
                            ))}
                          </Select.Group>
                        </Select.Content>
                      </Select>
                    );
                  }}
                  control={control}
                  name="type"
                />
              )}
              <Text size={1} style={{ color: 'var(--foreground-danger)' }}>
                {errors.type && String(errors.type?.message)}
              </Text>
            </InputField>

            <InputField label="Add to team (optional)">
              {isLoading ? (
                <Skeleton height={'25px'} />
              ) : (
                <Controller
                  render={({ field }) => {
                    const { ref, onChange, ...rest } = field;
                    return (
                      <Select {...rest} onValueChange={onChange}>
                        <Select.Trigger ref={ref}>
                          <Select.Value placeholder="Select a team" />
                        </Select.Trigger>
                        <Select.Content
                          style={{
                            zIndex: 65
                          }}
                        >
                          <Select.Group>
                            {!teams.length && (
                              <Text className={styles.noSelectItem}>
                                No teams available
                              </Text>
                            )}
                            {teams.map(t => (
                              <Select.Item value={t.id} key={t.id}>
                                {t.title}
                              </Select.Item>
                            ))}
                          </Select.Group>
                        </Select.Content>
                      </Select>
                    );
                  }}
                  control={control}
                  name="team"
                />
              )}
              <Text size={1} style={{ color: 'var(--foreground-danger)' }}>
                {errors.team && String(errors.team?.message)}
              </Text>
            </InputField>
            <Separator />
            <Flex justify="end">
              <Button
                type="submit"
                disabled={isDisabled}
                data-test-id="frontier-sdk-send-member-invite-btn"
                loading={isSubmitting}
                loaderText="Sending..."
              >
                Send invite
              </Button>
            </Flex>
          </Flex>
        </form>
      </Dialog.Content>
    </Dialog>
  );
};<|MERGE_RESOLUTION|>--- conflicted
+++ resolved
@@ -5,20 +5,12 @@
   Select,
   Text
 } from '@raystack/apsara';
-<<<<<<< HEAD
-import { Button, Skeleton, Image } from '@raystack/apsara/v1';
-=======
-import { Button, Separator, toast, Skeleton } from '@raystack/apsara/v1';
->>>>>>> bdb9483e
+import { Button, Separator, toast, Skeleton, Image } from '@raystack/apsara/v1';
 
 import { yupResolver } from '@hookform/resolvers/yup';
 import { useNavigate } from '@tanstack/react-router';
 import { useCallback, useEffect, useMemo, useState } from 'react';
 import { Controller, useForm } from 'react-hook-form';
-<<<<<<< HEAD
-import { toast } from '@raystack/apsara/v1';
-=======
->>>>>>> bdb9483e
 import * as yup from 'yup';
 import cross from '~/react/assets/cross.svg';
 import { useFrontier } from '~/react/contexts/FrontierContext';
