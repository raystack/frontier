import {
  Dialog,
  Flex,
  InputField,
  Select,
} from '@raystack/apsara';
import { Button, Separator, toast, Skeleton, Image, Text } from '@raystack/apsara/v1';

import { yupResolver } from '@hookform/resolvers/yup';
import { useNavigate } from '@tanstack/react-router';
import { useCallback, useEffect, useMemo, useState } from 'react';
import { Controller, useForm } from 'react-hook-form';
import * as yup from 'yup';
import cross from '~/react/assets/cross.svg';
import { useFrontier } from '~/react/contexts/FrontierContext';
import { V1Beta1Group, V1Beta1Role } from '~/src';
import { PERMISSIONS } from '~/utils';
import styles from '../organization.module.css';

const inviteSchema = yup.object({
  type: yup.string().required(),
  team: yup.string(),
  emails: yup.string().required()
});

type InviteSchemaType = yup.InferType<typeof inviteSchema>;

export const InviteMember = () => {
  const {
    watch,
    reset,
    control,
    handleSubmit,
    formState: { errors, isSubmitting }
  } = useForm({
    resolver: yupResolver(inviteSchema)
  });
  const [teams, setTeams] = useState<V1Beta1Group[]>([]);
  const [roles, setRoles] = useState<V1Beta1Role[]>([]);
  const [isLoading, setIsLoading] = useState(false);
  const navigate = useNavigate({ from: '/members/modal' });
  const { client, activeOrganization: organization } = useFrontier();

  const values = watch(['emails', 'type']);

  const onSubmit = useCallback(
    async ({ emails, type, team }: InviteSchemaType) => {
      const emailList = emails
        .split(',')
        .map(e => e.trim())
        .filter(str => str.length > 0);

      if (!organization?.id) return;
      if (!emailList.length) return;
      if (!type) return;

      try {
        await client?.frontierServiceCreateOrganizationInvitation(
          organization?.id,
          {
            userIds: emailList,
            groupIds: team ? [team] : undefined,
            roleIds: [type]
          }
        );
        toast.success('members added');

        navigate({ to: '/members' });
      } catch ({ error }: any) {
        toast.error('Something went wrong', {
          description: error.message
        });
      }
    },
    [client, navigate, organization?.id]
  );

  useEffect(() => {
    async function getInformation() {
      try {
        setIsLoading(true);

        if (!organization?.id) return;
        
        const orgRolesRes = await client?.frontierServiceListOrganizationRoles(
          organization.id,
          {
            scopes: [PERMISSIONS.OrganizationNamespace]
          }
        );
        const orgRoles = orgRolesRes?.data?.roles ?? []
        
        const serviceListRolesRes = await client?.frontierServiceListRoles({
            scopes: [PERMISSIONS.OrganizationNamespace]
        });
        const roles = serviceListRolesRes?.data?.roles ?? []


        const {
          // @ts-ignore
          data: { groups }
        } = await client?.frontierServiceListOrganizationGroups(
          organization.id
        );
        setRoles([...roles, ...orgRoles]);
        setTeams(groups);
      } catch (err) {
        console.error(err);
      } finally {
        setIsLoading(false);
      }
    }
    getInformation();
  }, [client, organization?.id]);

  const isDisabled = useMemo(() => {
    const [emails, type] = values;
    const emailList =
      emails
        ?.split(',')
        .map((e: string) => e.trim())
        .filter(str => str.length > 0) || [];
    return emailList.length <= 0 || !type || isSubmitting;
  }, [isSubmitting, values]);

  return (
    <Dialog open={true}>
      {/* @ts-ignore */}
      <Dialog.Content
        style={{ padding: 0, maxWidth: '600px', width: '100%', zIndex: '60' }}
        overlayClassname={styles.overlay}
      >
        <form onSubmit={handleSubmit(onSubmit)}>
          <Flex justify="between" style={{ padding: '16px 24px' }}>
            <Text size="large" weight="medium">
              Invite people
            </Text>

            <Image
              alt="cross"
              style={{ cursor: 'pointer' }}
              src={cross as unknown as string}
              onClick={() => navigate({ to: '/members' })}
              data-test-id="frontier-sdk-invite-member-close-btn"
            />
          </Flex>
          <Separator />
          <Flex
            direction="column"
            gap="medium"
            style={{ padding: '24px 32px' }}
          >
            <InputField label="Email">
              <Controller
                render={({ field }) => (
                  <textarea
                    {...field}
                    // @ts-ignore
                    style={{
                      appearance: 'none',
                      boxSizing: 'border-box',
                      margin: 0,
                      outline: 'none',
                      padding: 'var(--rs-space-3)',
                      height: 'auto',
                      width: '100%',
                      backgroundColor: 'var(--rs-color-background-base-primary)',
                      border: '0.5px solid var(--rs-color-border-base-primary)',
                      borderRadius: 'var(--rs-space-2)',
                      color: 'var(--rs-color-foreground-base-primary)'
                    }}
                    placeholder="Enter comma separated emails like abc@domain.com, bcd@domain.com"
                  />
                )}
                control={control}
                name="emails"
              />

<<<<<<< HEAD
              <Text size={1} style={{ color: 'var(--rs-color-foreground-danger-primary)' }}>
=======
              <Text size="mini" variant="danger">
>>>>>>> 025d270e
                {errors.emails && String(errors.emails?.message)}
              </Text>
            </InputField>
            <InputField label="Invite as">
              {isLoading ? (
                <Skeleton height={'25px'} />
              ) : (
                <Controller
                  render={({ field }) => {
                    const { ref, onChange, ...rest } = field;
                    return (
                      <Select {...rest} onValueChange={onChange}>
                        <Select.Trigger ref={ref}>
                          <Select.Value placeholder="Select a role" />
                        </Select.Trigger>
                        <Select.Content
                          style={{
                            zIndex: 65
                          }}
                        >
                          <Select.Group>
                            {!roles.length && (
                              <Text className={styles.noSelectItem}>
                                No roles available
                              </Text>
                            )}
                            {roles.map(role => (
                              <Select.Item value={role.id} key={role.id}>
                                {role.title || role.name}
                              </Select.Item>
                            ))}
                          </Select.Group>
                        </Select.Content>
                      </Select>
                    );
                  }}
                  control={control}
                  name="type"
                />
              )}
<<<<<<< HEAD
              <Text size={1} style={{ color: 'var(--rs-color-foreground-danger-primary)' }}>
=======
              <Text size="mini" variant="danger">
>>>>>>> 025d270e
                {errors.type && String(errors.type?.message)}
              </Text>
            </InputField>

            <InputField label="Add to team (optional)">
              {isLoading ? (
                <Skeleton height={'25px'} />
              ) : (
                <Controller
                  render={({ field }) => {
                    const { ref, onChange, ...rest } = field;
                    return (
                      <Select {...rest} onValueChange={onChange}>
                        <Select.Trigger ref={ref}>
                          <Select.Value placeholder="Select a team" />
                        </Select.Trigger>
                        <Select.Content
                          style={{
                            zIndex: 65
                          }}
                        >
                          <Select.Group>
                            {!teams.length && (
                              <Text className={styles.noSelectItem}>
                                No teams available
                              </Text>
                            )}
                            {teams.map(t => (
                              <Select.Item value={t.id} key={t.id}>
                                {t.title}
                              </Select.Item>
                            ))}
                          </Select.Group>
                        </Select.Content>
                      </Select>
                    );
                  }}
                  control={control}
                  name="team"
                />
              )}
<<<<<<< HEAD
              <Text size={1} style={{ color: 'var(--rs-color-foreground-danger-primary)' }}>
=======
              <Text size="mini" variant="danger">
>>>>>>> 025d270e
                {errors.team && String(errors.team?.message)}
              </Text>
            </InputField>
            <Separator />
            <Flex justify="end">
              <Button
                type="submit"
                disabled={isDisabled}
                data-test-id="frontier-sdk-send-member-invite-btn"
                loading={isSubmitting}
                loaderText="Sending..."
              >
                Send invite
              </Button>
            </Flex>
          </Flex>
        </form>
      </Dialog.Content>
    </Dialog>
  );
};<|MERGE_RESOLUTION|>--- conflicted
+++ resolved
@@ -176,11 +176,7 @@
                 name="emails"
               />
 
-<<<<<<< HEAD
-              <Text size={1} style={{ color: 'var(--rs-color-foreground-danger-primary)' }}>
-=======
               <Text size="mini" variant="danger">
->>>>>>> 025d270e
                 {errors.emails && String(errors.emails?.message)}
               </Text>
             </InputField>
@@ -221,11 +217,7 @@
                   name="type"
                 />
               )}
-<<<<<<< HEAD
-              <Text size={1} style={{ color: 'var(--rs-color-foreground-danger-primary)' }}>
-=======
               <Text size="mini" variant="danger">
->>>>>>> 025d270e
                 {errors.type && String(errors.type?.message)}
               </Text>
             </InputField>
@@ -267,11 +259,7 @@
                   name="team"
                 />
               )}
-<<<<<<< HEAD
-              <Text size={1} style={{ color: 'var(--rs-color-foreground-danger-primary)' }}>
-=======
               <Text size="mini" variant="danger">
->>>>>>> 025d270e
                 {errors.team && String(errors.team?.message)}
               </Text>
             </InputField>
