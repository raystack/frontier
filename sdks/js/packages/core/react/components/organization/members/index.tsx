'use client';

import {
  DataTable,
  Flex,
} from '@raystack/apsara';
import { Button, Tooltip, Skeleton, Text, EmptyState } from '@raystack/apsara/v1';
import { Outlet, useNavigate, useRouterState } from '@tanstack/react-router';
import { useEffect, useMemo } from 'react';
import { useFrontier } from '~/react/contexts/FrontierContext';
import { useOrganizationMembers } from '~/react/hooks/useOrganizationMembers';
import { usePermissions } from '~/react/hooks/usePermissions';
import { AuthTooltipMessage } from '~/react/utils';
import { PERMISSIONS, shouldShowComponent } from '~/utils';
import { styles } from '../styles';
import { getColumns } from './member.columns';
import type { MembersTableType } from './member.types';
import { ExclamationTriangleIcon } from '@radix-ui/react-icons';

export default function WorkspaceMembers() {
  const { activeOrganization: organization } = useFrontier();

  const routerState = useRouterState();

  const isListRoute = useMemo(() => {
    return routerState.location.pathname === '/members';
  }, [routerState.location.pathname]);

  const resource = `app/organization:${organization?.id}`;
  const listOfPermissionsToCheck = useMemo(
    () => [
      {
        permission: PERMISSIONS.InvitationCreatePermission,
        resource
      },
      {
        permission: PERMISSIONS.UpdatePermission,
        resource
      }
    ],
    [resource]
  );

  const { permissions, isFetching: isPermissionsFetching } = usePermissions(
    listOfPermissionsToCheck,
    !!organization?.id
  );

  const { canCreateInvite, canDeleteUser } = useMemo(() => {
    return {
      canCreateInvite: shouldShowComponent(
        permissions,
        `${PERMISSIONS.InvitationCreatePermission}::${resource}`
      ),
      canDeleteUser: shouldShowComponent(
        permissions,
        `${PERMISSIONS.UpdatePermission}::${resource}`
      )
    };
  }, [permissions, resource]);

  const {
    roles,
    members,
    memberRoles,
    refetch,
    isFetching: isOrgMembersLoading
  } = useOrganizationMembers({
    showInvitations: canCreateInvite
  });

  const isLoading = isOrgMembersLoading || isPermissionsFetching;

  useEffect(() => {
    if (isListRoute) {
      refetch();
    }
  }, [isListRoute, refetch, routerState.location.state.key]);

  return (
    <Flex direction="column" style={{ width: '100%' }}>
      <Flex style={styles.header}>
        <Text size="large">Members</Text>
      </Flex>
      <Flex direction="column" gap="large" style={styles.container}>
        <Flex direction="column" style={{ gap: '24px' }}>
          <ManageMembers />
          {organization?.id ? (
            <MembersTable
              roles={roles}
              users={members}
              organizationId={organization?.id}
              isLoading={isLoading}
              canCreateInvite={canCreateInvite}
              canDeleteUser={canDeleteUser}
              memberRoles={memberRoles}
              refetch={refetch}
            />
          ) : null}
        </Flex>
      </Flex>
      <Outlet />
    </Flex>
  );
}

const ManageMembers = () => (
  <Flex direction="row" justify="between" align="center">
    <Flex direction="column" gap="small">
<<<<<<< HEAD
      <Text size={6}>Manage members</Text>
      <Text size={4} style={{ color: 'var(--rs-color-foreground-base-secondary)' }}>
=======
      <Text size="large" weight="medium">Manage members</Text>
      <Text size="regular" variant="secondary">
>>>>>>> 025d270e
        Manage members for this domain.
      </Text>
    </Flex>
  </Flex>
);

const MembersTable = ({
  isLoading,
  users,
  canCreateInvite,
  canDeleteUser,
  organizationId,
  memberRoles,
  roles,
  refetch
}: MembersTableType) => {
  let navigate = useNavigate({ from: '/members' });

  const tableStyle = useMemo(
    () =>
      users?.length ? { width: '100%' } : { width: '100%', height: '100%' },
    [users?.length]
  );

  const columns = useMemo(
    () =>
      getColumns(organizationId, memberRoles, roles, canDeleteUser, refetch),
    [organizationId, memberRoles, canDeleteUser, roles, refetch]
  );

  return (
    <Flex direction="row">
      <DataTable
        data={users}
        isLoading={isLoading}
        columns={columns}
        emptyState={noDataChildren}
        parentStyle={{ height: 'calc(100vh - 222px)' }}
        style={tableStyle}
        
      >
        <DataTable.Toolbar
          style={{ padding: 0, border: 0, marginBottom: 'var(--rs-space-5)' }}
        >
          <Flex justify="between" gap="small">
            <Flex style={{ maxWidth: '360px', width: '100%' }}>
              <DataTable.GloabalSearch
                placeholder="Search by name or email"
                size="medium"
              />
            </Flex>
            {isLoading ? (
              <Skeleton height={'32px'} width={'64px'} />
            ) : (
              <Tooltip
                message={AuthTooltipMessage}
                side="left"
                disabled={canCreateInvite}
              >
                <Button
                  size="small"
                  style={{ width: 'fit-content', height: '100%' }}
                  onClick={() =>
                    navigate({
                      to: '/members/modal',
                      state: { from: '/members' }
                    })
                  }
                  disabled={!canCreateInvite}
                  data-test-id="frontier-sdk-remove-member-link"
                >
                  Invite people
                </Button>
              </Tooltip>
            )}
          </Flex>
        </DataTable.Toolbar>
      </DataTable>
    </Flex>
  );
};

const noDataChildren = (
  <EmptyState
    icon={<ExclamationTriangleIcon />}
    heading={"0 members in your workspace"}
    subHeading={"Try adding new members."}
  />
);<|MERGE_RESOLUTION|>--- conflicted
+++ resolved
@@ -107,13 +107,8 @@
 const ManageMembers = () => (
   <Flex direction="row" justify="between" align="center">
     <Flex direction="column" gap="small">
-<<<<<<< HEAD
-      <Text size={6}>Manage members</Text>
-      <Text size={4} style={{ color: 'var(--rs-color-foreground-base-secondary)' }}>
-=======
-      <Text size="large" weight="medium">Manage members</Text>
+      <Text size="large">Manage members</Text>
       <Text size="regular" variant="secondary">
->>>>>>> 025d270e
         Manage members for this domain.
       </Text>
     </Flex>
