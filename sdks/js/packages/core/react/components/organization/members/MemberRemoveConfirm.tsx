--- conflicted
+++ resolved
@@ -2,11 +2,7 @@
   Flex,
   Dialog,
 } from '@raystack/apsara';
-<<<<<<< HEAD
-import { Button, Text, toast } from '@raystack/apsara/v1';
-=======
-import { Button, Separator, toast, Image } from '@raystack/apsara/v1';
->>>>>>> 10838a66
+import { Button, Separator, toast, Image, Text } from '@raystack/apsara/v1';
 import cross from '~/react/assets/cross.svg';
 import { useNavigate, useParams } from '@tanstack/react-router';
 import { useFrontier } from '~/react/contexts/FrontierContext';
