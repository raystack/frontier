--- conflicted
+++ resolved
@@ -1,17 +1,26 @@
+import { Flex } from '@raystack/apsara';
 import {
-  Flex,
-} from '@raystack/apsara';
-import { Button, Separator, toast, Image, Text, Dialog } from '@raystack/apsara/v1';
+  Button,
+  Separator,
+  toast,
+  Image,
+  Text,
+  Dialog
+} from '@raystack/apsara/v1';
 import cross from '~/react/assets/cross.svg';
 import { useNavigate, useParams } from '@tanstack/react-router';
 import { useFrontier } from '~/react/contexts/FrontierContext';
 import { useState } from 'react';
 
 const MemberRemoveConfirm = () => {
-  const navigate = useNavigate({ from: '/members/remove-member/$memberId/$invited' });
-  const { memberId, invited } = useParams({ from: '/members/remove-member/$memberId/$invited' });
+  const navigate = useNavigate({
+    from: '/members/remove-member/$memberId/$invited'
+  });
+  const { memberId, invited } = useParams({
+    from: '/members/remove-member/$memberId/$invited'
+  });
   const { client, activeOrganization } = useFrontier();
-  const organizationId = activeOrganization?.id ?? ''
+  const organizationId = activeOrganization?.id ?? '';
   const [isLoading, setIsLoading] = useState(false);
 
   const deleteMember = async () => {
@@ -41,7 +50,9 @@
 
   return (
     <Dialog open={true} onOpenChange={() => navigate({ to: '/members' })}>
-      <Dialog.Content style={{ padding: 0, maxWidth: '400px', width: '100%', zIndex: '60' }}>
+      <Dialog.Content
+        style={{ padding: 0, maxWidth: '400px', width: '100%', zIndex: '60' }}
+      >
         <Dialog.Header>
           <Flex justify="between" style={{ padding: '16px 24px' }}>
             <Text size="large" weight="medium">
@@ -50,7 +61,7 @@
             <Image
               alt="cross"
               src={cross as unknown as string}
-              onClick={() => isLoading ? null : navigate({ to: '/members' })}
+              onClick={() => (isLoading ? null : navigate({ to: '/members' }))}
               style={{ cursor: isLoading ? 'not-allowed' : 'pointer' }}
               data-test-id="close-remove-member-dialog"
             />
@@ -59,11 +70,7 @@
         </Dialog.Header>
 
         <Dialog.Body>
-<<<<<<< HEAD
-          <Flex direction="column" gap="medium" style={{ padding: '24px' }}>
-=======
           <Flex direction="column" gap={5} style={{ padding: '24px' }}>
->>>>>>> 6ca21a44
             <Text size="regular">
               Are you sure you want to remove this member from the organization?
             </Text>
@@ -71,11 +78,7 @@
         </Dialog.Body>
 
         <Dialog.Footer>
-<<<<<<< HEAD
-          <Flex justify="end" style={{ padding: 'var(--rs-space-5)' }} gap="medium">
-=======
           <Flex justify="end" style={{ padding: 'var(--rs-space-5)' }} gap={5}>
->>>>>>> 6ca21a44
             <Button
               variant="outline"
               color="neutral"
@@ -98,7 +101,7 @@
         </Dialog.Footer>
       </Dialog.Content>
     </Dialog>
-  )
-}
+  );
+};
 
-export default MemberRemoveConfirm+export default MemberRemoveConfirm;