--- conflicted
+++ resolved
@@ -19,12 +19,12 @@
   background-color: var(--rs-color-background-base-primary-hover);
 }
 
-<<<<<<< HEAD
 .popoverContent {
   padding: 0;
   min-width: 300px;
   pointer-events: auto;
-=======
+}
+
 .tableWrapper {
   height: 100%;
 }
@@ -47,5 +47,4 @@
 .container {
   margin-top: var(--rs-space-5);
   height: calc(100% - var(--rs-space-5));
->>>>>>> ab9d5e88
 }