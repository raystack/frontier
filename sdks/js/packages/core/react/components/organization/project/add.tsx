--- conflicted
+++ resolved
@@ -5,11 +5,7 @@
   Text,
   TextField
 } from '@raystack/apsara';
-<<<<<<< HEAD
-import { Button, Image } from '@raystack/apsara/v1';
-=======
-import { Button, Separator, toast } from '@raystack/apsara/v1';
->>>>>>> bdb9483e
+import { Button, Separator, toast, Image } from '@raystack/apsara/v1';
 
 import { yupResolver } from '@hookform/resolvers/yup';
 import { useNavigate } from '@tanstack/react-router';
