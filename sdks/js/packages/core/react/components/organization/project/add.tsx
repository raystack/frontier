--- conflicted
+++ resolved
@@ -1,18 +1,15 @@
 import { useEffect } from 'react';
+import { InputField, TextField } from '@raystack/apsara';
 import {
-<<<<<<< HEAD
+  Button,
+  Separator,
+  toast,
+  Image,
+  Text,
   Flex,
-  InputField,
-  TextField
-} from '@raystack/apsara';
-import { Button, Separator, toast, Image, Text, Dialog } from '@raystack/apsara/v1';
-=======
-  InputField,
-  TextField
-} from '@raystack/apsara';
-import { Button, Separator, toast, Image, Text, Flex, Dialog } from '@raystack/apsara/v1';
+  Dialog
+} from '@raystack/apsara/v1';
 import * as yup from 'yup';
->>>>>>> 6ca21a44
 
 import { yupResolver } from '@hookform/resolvers/yup';
 import { useNavigate } from '@tanstack/react-router';
@@ -78,7 +75,10 @@
 
   return (
     <Dialog open={true}>
-      <Dialog.Content style={{ padding: 0, maxWidth: '600px', width: '100%', zIndex: '60' }} overlayClassName={styles.overlay}>
+      <Dialog.Content
+        style={{ padding: 0, maxWidth: '600px', width: '100%', zIndex: '60' }}
+        overlayClassName={styles.overlay}
+      >
         <Dialog.Header>
           <Flex justify="between" style={{ padding: '16px 24px' }}>
             <Text size="large" style={{ fontWeight: '500' }}>
@@ -95,14 +95,9 @@
           <Separator />
         </Dialog.Header>
 
-<<<<<<< HEAD
-        <Dialog.Body>
-          <form onSubmit={handleSubmit(onSubmit)}>
-            <Flex
-              direction="column"
-              gap="medium"
-              style={{ padding: '24px 32px' }}
-            >
+        <form onSubmit={handleSubmit(onSubmit)}>
+          <Dialog.Body>
+            <Flex direction="column" gap={5} style={{ padding: '24px 32px' }}>
               <TextField
                 name="orgId"
                 defaultValue={organization?.id}
@@ -145,7 +140,8 @@
                 </Text>
               </InputField>
             </Flex>
-            <Separator />
+          </Dialog.Body>
+          <Dialog.Footer>
             <Flex align="end" style={{ padding: 'var(--rs-space-5)' }}>
               <Button
                 type="submit"
@@ -156,73 +152,8 @@
                 Add project
               </Button>
             </Flex>
-          </form>
-        </Dialog.Body>
-=======
-        <form onSubmit={handleSubmit(onSubmit)}>
-          <Dialog.Body>
-              <Flex
-                direction="column"
-                gap={5}
-                style={{ padding: '24px 32px' }}
-              >
-                <TextField
-                  name="orgId"
-                  defaultValue={organization?.id}
-                  hidden={true}
-                />
-                <InputField label="Project title">
-                  <Controller
-                    render={({ field }) => (
-                      <TextField
-                        {...field}
-                        // @ts-ignore
-                        size="medium"
-                        placeholder="Provide project title"
-                      />
-                    )}
-                    control={control}
-                    name="title"
-                  />
-
-                  <Text size="mini" variant="danger">
-                    {errors.title && String(errors.title?.message)}
-                  </Text>
-                </InputField>
-                <InputField label="Project name">
-                  <Controller
-                    render={({ field }) => (
-                      <TextField
-                        {...field}
-                        // @ts-ignore
-                        size="medium"
-                        placeholder="Provide project name"
-                      />
-                    )}
-                    control={control}
-                    name="name"
-                  />
-
-                  <Text size="mini" variant="danger">
-                    {errors.name && String(errors.name?.message)}
-                  </Text>
-                </InputField>
-              </Flex>
-            </Dialog.Body>
-            <Dialog.Footer>
-              <Flex align="end" style={{ padding: 'var(--rs-space-5)' }}>
-                <Button
-                  type="submit"
-                  data-test-id="frontier-sdk-add-project-btn"
-                  loading={isSubmitting}
-                  loaderText="Adding..."
-                >
-                  Add project
-                </Button>
-              </Flex>
           </Dialog.Footer>
         </form>
->>>>>>> 6ca21a44
       </Dialog.Content>
     </Dialog>
   );
