'use client';

import { useCallback, useEffect, useMemo, useState } from 'react';
import {
  Button,
  DataTable,
  Flex,
  Select,
  Text
} from '@raystack/apsara';
<<<<<<< HEAD
import { Tooltip, Skeleton } from '@raystack/apsara/v1';
import { Outlet, useNavigate, useRouterState } from '@tanstack/react-router';
import { useCallback, useEffect, useMemo, useState } from 'react';
=======
import { Tooltip, EmptyState } from '@raystack/apsara/v1';
import { Outlet, useNavigate, useRouterState } from '@tanstack/react-router';
import Skeleton from 'react-loading-skeleton';
>>>>>>> 91784a2c
import { useFrontier } from '~/react/contexts/FrontierContext';
import { useOrganizationProjects } from '~/react/hooks/useOrganizationProjects';
import { usePermissions } from '~/react/hooks/usePermissions';
import { AuthTooltipMessage } from '~/react/utils';
import { V1Beta1Project } from '~/src';
import { PERMISSIONS, shouldShowComponent } from '~/utils';
import { getColumns } from './projects.columns';
import { ExclamationTriangleIcon } from '@radix-ui/react-icons';
import { styles } from '../styles';

const projectsSelectOptions = [
  { value: 'my-projects', label: 'My Projects' },
  { value: 'all-projects', label: 'All Projects' }
];

export default function WorkspaceProjects() {
  const [showOrgProjects, setShowOrgProjects] = useState(false);
  const {
    isFetching: isProjectsLoading,
    projects,
    userAccessOnProject,
    refetch
  } = useOrganizationProjects({
    allProjects: showOrgProjects,
    withMemberCount: true
  });
  const { activeOrganization: organization } = useFrontier();

  const routerState = useRouterState();

  const isListRoute = useMemo(() => {
    return routerState.location.pathname === '/projects';
  }, [routerState.location.pathname]);

  const resource = `app/organization:${organization?.id}`;
  const listOfPermissionsToCheck = useMemo(
    () => [
      {
        permission: PERMISSIONS.ProjectCreatePermission,
        resource
      },
      {
        permission: PERMISSIONS.UpdatePermission,
        resource
      }
    ],
    [resource]
  );

  const { permissions, isFetching: isPermissionsFetching } = usePermissions(
    listOfPermissionsToCheck,
    !!organization?.id
  );

  const { canCreateProject, canUpdateOrganization } = useMemo(() => {
    return {
      canCreateProject: shouldShowComponent(
        permissions,
        `${PERMISSIONS.ProjectCreatePermission}::${resource}`
      ),
      canUpdateOrganization: shouldShowComponent(
        permissions,
        `${PERMISSIONS.UpdatePermission}::${resource}`
      )
    };
  }, [permissions, resource]);

  const onOrgProjectsFilterChange = useCallback((value: string) => {
    if (value === 'all-projects') {
      setShowOrgProjects(true);
    } else {
      setShowOrgProjects(false);
    }
  }, []);

  useEffect(() => {
    if (isListRoute) {
      refetch();
    }
  }, [isListRoute, refetch, routerState.location.state.key]);

  const isLoading = isPermissionsFetching || isProjectsLoading;

  return (
    <Flex direction="column" style={{ width: '100%' }}>
      <Flex style={styles.header}>
        <Text size={6}>Projects</Text>
      </Flex>
      <Flex direction="column" gap="large" style={styles.container}>
        <Flex direction="column" style={{ gap: '24px' }}>
          <ProjectsTable
            // @ts-ignore
            projects={projects}
            isLoading={isLoading}
            canCreateProject={canCreateProject}
            userAccessOnProject={userAccessOnProject}
            onOrgProjectsFilterChange={onOrgProjectsFilterChange}
            canListOrgProjects={canUpdateOrganization}
          />
        </Flex>
      </Flex>
      <Outlet />
    </Flex>
  );
}

interface WorkspaceProjectsProps {
  projects: V1Beta1Project[];
  isLoading?: boolean;
  canCreateProject?: boolean;
  userAccessOnProject: Record<string, string[]>;
  canListOrgProjects?: boolean;
  onOrgProjectsFilterChange?: (value: string) => void;
}

const ProjectsTable = ({
  projects,
  isLoading,
  canCreateProject,
  userAccessOnProject,
  canListOrgProjects,
  onOrgProjectsFilterChange
}: WorkspaceProjectsProps) => {
  let navigate = useNavigate({ from: '/projects' });

  const tableStyle = projects?.length
    ? { width: '100%' }
    : { width: '100%', height: '100%' };

  const columns = useMemo(
    () => getColumns(userAccessOnProject),
    [userAccessOnProject]
  );
  return (
    <Flex direction="row">
      <DataTable
        data={projects ?? []}
        isLoading={isLoading}
        columns={columns}
        emptyState={noDataChildren}
        parentStyle={{ height: 'calc(100vh - 150px)' }}
        style={tableStyle}
      >
        <DataTable.Toolbar
          style={{ padding: 0, border: 0, marginBottom: 'var(--pd-16)' }}
        >
          <Flex justify="between" gap="small">
            <Flex
              style={{
                maxWidth: canListOrgProjects ? '500px' : '360px',
                width: '100%'
              }}
              gap={'medium'}
            >
              <DataTable.GloabalSearch
                placeholder="Search by name"
                size="medium"
              />
              {canListOrgProjects ? (
                <Select
                  defaultValue={projectsSelectOptions[0].value}
                  onValueChange={onOrgProjectsFilterChange}
                >
                  <Select.Trigger style={{ minWidth: '140px' }}>
                    <Select.Value />
                  </Select.Trigger>
                  <Select.Content>
                    {projectsSelectOptions.map(opt => (
                      <Select.Item value={opt.value} key={opt.value}>
                        {opt.label}
                      </Select.Item>
                    ))}
                  </Select.Content>
                </Select>
              ) : null}
            </Flex>
            {isLoading ? (
              <Skeleton height={'32px'} width={'64px'} />
            ) : (
              <Tooltip
                message={AuthTooltipMessage}
                side="left"
                disabled={canCreateProject}
              >
                <Button
                  variant="primary"
                  disabled={!canCreateProject}
                  style={{ width: 'fit-content' }}
                  onClick={() => navigate({ to: '/projects/modal' })}
                >
                  Add project
                </Button>
              </Tooltip>
            )}
          </Flex>
        </DataTable.Toolbar>
      </DataTable>
    </Flex>
  );
};

const noDataChildren = (
  <EmptyState
    icon={<ExclamationTriangleIcon />}
    heading={"0 projects in your organization"}
    subHeading={"Try adding new project."}
  />
);<|MERGE_RESOLUTION|>--- conflicted
+++ resolved
@@ -8,15 +8,8 @@
   Select,
   Text
 } from '@raystack/apsara';
-<<<<<<< HEAD
-import { Tooltip, Skeleton } from '@raystack/apsara/v1';
+import { Tooltip, EmptyState, Skeleton } from '@raystack/apsara/v1';
 import { Outlet, useNavigate, useRouterState } from '@tanstack/react-router';
-import { useCallback, useEffect, useMemo, useState } from 'react';
-=======
-import { Tooltip, EmptyState } from '@raystack/apsara/v1';
-import { Outlet, useNavigate, useRouterState } from '@tanstack/react-router';
-import Skeleton from 'react-loading-skeleton';
->>>>>>> 91784a2c
 import { useFrontier } from '~/react/contexts/FrontierContext';
 import { useOrganizationProjects } from '~/react/hooks/useOrganizationProjects';
 import { usePermissions } from '~/react/hooks/usePermissions';
