--- conflicted
+++ resolved
@@ -134,11 +134,7 @@
                 name="title"
               />
 
-<<<<<<< HEAD
-              <Text size={1} style={{ color: 'var(--rs-color-foreground-danger-primary)' }}>
-=======
               <Text size="mini" variant="danger">
->>>>>>> 025d270e
                 {errors.title && String(errors.title?.message)}
               </Text>
             </InputField>
@@ -164,11 +160,7 @@
                 name="name"
               />
 
-<<<<<<< HEAD
-              <Text size={1} style={{ color: 'var(--rs-color-foreground-danger-primary)' }}>
-=======
               <Text size="mini" variant="danger">
->>>>>>> 025d270e
                 {errors.name && String(errors.name?.message)}
               </Text>
             </InputField>
@@ -218,11 +210,7 @@
       {isLoading ? (
         <Skeleton height={'16px'} width={'50%'} />
       ) : (
-<<<<<<< HEAD
-        <Text size={3} style={{ color: 'var(--rs-color-foreground-base-secondary)' }}>
-=======
         <Text size={3} variant="secondary">
->>>>>>> 025d270e
           If you want to permanently delete this project and all of its data.
         </Text>
       )}{' '}
