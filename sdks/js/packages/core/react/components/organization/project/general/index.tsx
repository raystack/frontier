--- conflicted
+++ resolved
@@ -1,18 +1,9 @@
 import {
   Flex,
   InputField,
-<<<<<<< HEAD
-  Separator,
-  TextField,
-  Tooltip
-} from '@raystack/apsara';
-import { Button, toast, Text } from '@raystack/apsara/v1';
-=======
-  Text,
   TextField
 } from '@raystack/apsara';
-import { Button, Separator, toast, Tooltip, Skeleton } from '@raystack/apsara/v1';
->>>>>>> 10838a66
+import { Button, Separator, toast, Tooltip, Skeleton, Text } from '@raystack/apsara/v1';
 
 import { yupResolver } from '@hookform/resolvers/yup';
 import { useNavigate, useParams } from '@tanstack/react-router';
