--- conflicted
+++ resolved
@@ -9,22 +9,10 @@
   DataTable,
   Flex,
   Popover,
-<<<<<<< HEAD
-  Separator,
-  TextField,
-  Tooltip
-} from '@raystack/apsara';
-import { Button, Text, toast } from '@raystack/apsara/v1';
-import { useParams } from '@tanstack/react-router';
-import React, { useCallback, useEffect, useMemo, useState } from 'react';
-import Skeleton from 'react-loading-skeleton';
-=======
-  Text,
   TextField
 } from '@raystack/apsara';
-import { Button, EmptyState, Tooltip, toast, Separator, Avatar, Skeleton } from '@raystack/apsara/v1';
+import { Button, EmptyState, Tooltip, toast, Separator, Avatar, Skeleton, Text } from '@raystack/apsara/v1';
 import { useParams } from '@tanstack/react-router';
->>>>>>> 10838a66
 import { useFrontier } from '~/react/contexts/FrontierContext';
 import { useOrganizationTeams } from '~/react/hooks/useOrganizationTeams';
 import { usePermissions } from '~/react/hooks/usePermissions';
