import {
  CardStackPlusIcon,
  MagnifyingGlassIcon,
  PlusIcon,
  ExclamationTriangleIcon
} from '@radix-ui/react-icons';
import React, { useCallback, useEffect, useMemo, useState } from 'react';
import {
  DataTable,
  Flex,
  Popover,
  Text,
  TextField
} from '@raystack/apsara';
<<<<<<< HEAD
import { Avatar } from '@raystack/apsara/v1';
import { Button } from '@raystack/apsara/v1';
=======
import { Button, EmptyState, Tooltip, toast, Separator } from '@raystack/apsara/v1';
>>>>>>> f345b7d7
import { useParams } from '@tanstack/react-router';
import Skeleton from 'react-loading-skeleton';
import { useFrontier } from '~/react/contexts/FrontierContext';
import { useOrganizationTeams } from '~/react/hooks/useOrganizationTeams';
import { usePermissions } from '~/react/hooks/usePermissions';
import { AuthTooltipMessage } from '~/react/utils';
import {
  V1Beta1CreatePolicyForProjectBody,
  V1Beta1Group,
  V1Beta1Role,
  V1Beta1User
} from '~/src';
import { Role } from '~/src/types';
import {
  PERMISSIONS,
  filterUsersfromUsers,
  getInitials,
  shouldShowComponent
} from '~/utils';
import { getColumns } from './member.columns';
import styles from './members.module.css';

export type MembersProps = {
  teams?: V1Beta1Group[];
  members?: V1Beta1User[];
  roles?: V1Beta1Role[];
  memberRoles?: Record<string, Role[]>;
  groupRoles?: Record<string, Role[]>;
  isLoading?: boolean;
  refetch: () => void;
};

export const Members = ({
  teams = [],
  members = [],
  roles = [],
  memberRoles,
  groupRoles,
  isLoading: isMemberLoading,
  refetch
}: MembersProps) => {
  const { projectId } = useParams({ from: '/projects/$projectId' });

  const resource = `app/project:${projectId}`;
  const listOfPermissionsToCheck = useMemo(
    () => [
      {
        permission: PERMISSIONS.UpdatePermission,
        resource
      }
    ],
    [resource]
  );

  const { permissions, isFetching: isPermissionsFetching } = usePermissions(
    listOfPermissionsToCheck,
    !!projectId
  );

  const { canUpdateProject } = useMemo(() => {
    return {
      canUpdateProject: shouldShowComponent(
        permissions,
        `${PERMISSIONS.UpdatePermission}::${resource}`
      )
    };
  }, [permissions, resource]);

  const tableStyle = useMemo(
    () =>
      members?.length || teams?.length
        ? { width: '100%' }
        : { width: '100%', height: '100%' },
    [members?.length, teams?.length]
  );

  const isLoading = isMemberLoading || isPermissionsFetching;

  const columns = useMemo(
    () =>
      getColumns(
        memberRoles,
        groupRoles,
        roles,
        canUpdateProject,
        projectId,
        refetch
      ),
    [memberRoles, groupRoles, roles, canUpdateProject, projectId, refetch]
  );

  const updatedUsers = useMemo(() => {
    const updatedTeams = teams.map(t => ({ ...t, isTeam: true }));
    return members?.length || updatedTeams?.length
      ? [...updatedTeams, ...members]
      : [];
  }, [members, teams]);

  return (
    <Flex direction="column" style={{ paddingTop: '32px' }}>
      <DataTable
        isLoading={isLoading}
        data={updatedUsers}
        columns={columns}
        emptyState={noDataChildren}
        parentStyle={{ height: 'calc(100vh - 212px)' }}
        style={tableStyle}
      >
        <DataTable.Toolbar
          style={{ padding: 0, border: 0, marginBottom: 'var(--pd-16)' }}
        >
          <Flex justify="between" gap="small">
            <Flex style={{ maxWidth: '360px', width: '100%' }}>
              <DataTable.GloabalSearch
                placeholder="Search by name or email"
                size="medium"
              />
            </Flex>
            {isLoading ? (
              <Skeleton height={'32px'} width={'64px'} />
            ) : (
              <Tooltip
                message={AuthTooltipMessage}
                side="left"
                disabled={canUpdateProject}
              >
                <AddMemberDropdown
                  canUpdateProject={canUpdateProject}
                  refetch={refetch}
                  members={members}
                />
              </Tooltip>
            )}
          </Flex>
        </DataTable.Toolbar>
      </DataTable>
    </Flex>
  );
};

interface AddMemberDropdownProps {
  canUpdateProject: boolean;
  members?: V1Beta1User[];
  refetch?: () => void;
}

const AddMemberDropdown = ({
  canUpdateProject,
  members,
  refetch
}: AddMemberDropdownProps) => {
  const { projectId } = useParams({ from: '/projects/$projectId' });
  const [orgMembers, setOrgMembers] = useState<V1Beta1User[]>([]);
  const [isOrgMembersLoading, setIsOrgMembersLoading] = useState(false);
  const [query, setQuery] = useState('');
  const [showTeam, setShowTeam] = useState(false);

  const { client, activeOrganization: organization } = useFrontier();
  const { isFetching: isTeamsLoading, teams } = useOrganizationTeams({});

  const toggleShowTeam = (e: React.MouseEvent<HTMLElement>) => {
    e.preventDefault();
    setQuery('');
    setShowTeam(prev => !prev);
  };

  useEffect(() => {
    async function getOrganizationMembers() {
      if (!organization?.id) return;
      try {
        setIsOrgMembersLoading(true);
        const resp = await client?.frontierServiceListOrganizationUsers(
          organization?.id
        );
        const users = resp?.data?.users || [];
        setOrgMembers(users);
      } catch ({ error }: any) {
        toast.error('Something went wrong', {
          description: error.message
        });
      } finally {
        setIsOrgMembersLoading(false);
      }
    }
    if (canUpdateProject) {
      getOrganizationMembers();
    }
  }, [client, organization?.id, canUpdateProject]);

  const invitableUser = useMemo(
    () => filterUsersfromUsers(orgMembers, members) || [],
    [orgMembers, members]
  );

  const isUserLoading = isOrgMembersLoading;

  const topUsers = useMemo(
    () =>
      invitableUser
        .filter(user =>
          query
            ? user.title?.toLowerCase().includes(query.toLowerCase()) ||
              user.email?.includes(query)
            : true
        )
        .slice(0, 7),
    [invitableUser, query]
  );

  const topTeams: V1Beta1Group[] = useMemo(
    () =>
      teams
        .filter((team: V1Beta1Group) =>
          query
            ? team.title &&
              team.title.toLowerCase().includes(query.toLowerCase())
            : true
        )
        .slice(0, 7),
    [query, teams]
  );

  function onTextChange(e: React.ChangeEvent<HTMLInputElement>) {
    setQuery(e.target.value);
  }

  const addMember = useCallback(
    async (userId: string) => {
      if (!userId || !organization?.id || !projectId) return;
      try {
        const principal = `${PERMISSIONS.UserNamespace}:${userId}`;

        const policy: V1Beta1CreatePolicyForProjectBody = {
          role_id: PERMISSIONS.RoleProjectViewer,
          principal
        };
        await client?.frontierServiceCreatePolicyForProject(projectId, policy);
        toast.success('Member added');
        if (refetch) {
          refetch();
        }
      } catch ({ error }: any) {
        console.error(error);
        toast.error('Something went wrong', {
          description: error.message
        });
      }
    },
    [client, organization?.id, projectId, refetch]
  );

  const addTeam = useCallback(
    async (teamId: string) => {
      if (!teamId || !organization?.id || !projectId) return;
      try {
        const principal = `${PERMISSIONS.GroupNamespace}:${teamId}`;

        const policy: V1Beta1CreatePolicyForProjectBody = {
          role_id: PERMISSIONS.RoleProjectViewer,
          principal
        };
        await client?.frontierServiceCreatePolicyForProject(projectId, policy);
        toast.success('Team added');
        if (refetch) {
          refetch();
        }
      } catch ({ error }: any) {
        console.error(error);
        toast.error('Something went wrong', {
          description: error.message
        });
      }
    },
    [client, organization?.id, projectId, refetch]
  );

  return (
    <Popover style={{ height: '100%' }}>
      <Popover.Trigger
        asChild
        style={{ cursor: 'pointer' }}
        disabled={!canUpdateProject}
      >
        <Button
          size="small"
          style={{ width: 'fit-content', display: 'flex' }}
          data-test-id="frontier-sdk-add-project-member-btn"
        >
          Add a member
        </Button>
      </Popover.Trigger>
      <Popover.Content align="end" style={{ padding: 0, minWidth: '300px' }}>
        <TextField
          data-test-id="frontier-sdk-add-project-member-textfield"
          leading={
            <MagnifyingGlassIcon style={{ color: 'var(--foreground-base)' }} />
          }
          value={query}
          placeholder={showTeam ? 'Add team to project' : 'Add project member'}
          className={styles.inviteDropdownSearch}
          onChange={onTextChange}
        />
        <Separator />

        {showTeam ? (
          isTeamsLoading ? (
            <Skeleton height={'32px'} />
          ) : topTeams.length ? (
            <div style={{ padding: 'var(--pd-4)', minHeight: '246px' }}>
              {topTeams.map((team, i) => {
                const initals = getInitials(team?.title || team.name);
                return (
                  <Flex
                    gap="small"
                    key={team.id}
                    onClick={() => addTeam(team?.id || '')}
                    className={styles.inviteDropdownItem}
                    data-test-id={`frontier-sdk-add-team-to-project-dropdown-item-${i}`}
                  >
                    <Avatar
                      fallback={initals}
                      size={1}
                      radius="small"
                      imageProps={{
                        fontSize: '10px'
                      }}
                    />
                    <Text>{team?.title || team?.name}</Text>
                  </Flex>
                );
              })}
            </div>
          ) : (
            <Flex
              style={{ padding: 'var(--pd-4)', minHeight: '246px' }}
              justify={'center'}
              align={'center'}
            >
              <Text size={2}>No Teams found</Text>
            </Flex>
          )
        ) : isUserLoading ? (
          <Skeleton height={'32px'} />
        ) : topUsers.length ? (
          <div style={{ padding: 'var(--pd-4)', minHeight: '246px' }}>
            {topUsers.map((user, i) => {
              const initals = getInitials(user?.title || user.email);
              return (
                <Flex
                  gap="small"
                  key={user.id}
                  className={styles.inviteDropdownItem}
                  onClick={() => addMember(user?.id || '')}
                  data-test-id={`frontier-sdk-add-user-to-project-dropdown-item-${i}`}
                >
                  <Avatar
                    src={user?.avatar}
                    fallback={initals}
                    size={1}
                    radius="small"
                    imageProps={{
                      fontSize: '10px'
                    }}
                  />
                  <Text>{user?.title || user?.email}</Text>
                </Flex>
              );
            })}
          </div>
        ) : (
          <Flex
            style={{ padding: 'var(--pd-4)', minHeight: '246px' }}
            justify={'center'}
            align={'center'}
          >
            <Text size={2}>No Users found</Text>
          </Flex>
        )}
        <Separator style={{ margin: 0 }} />

        <div style={{ padding: 'var(--pd-4)' }}>
          <Flex
            onClick={toggleShowTeam}
            gap="small"
            className={styles.inviteDropdownItem}
            data-test-id={`frontier-sdk-add-project-member-toggle`}
          >
            {showTeam ? (
              <>
                <PlusIcon color="var(--foreground-base)" />{' '}
                <Text>Add project member</Text>
              </>
            ) : (
              <>
                <CardStackPlusIcon color="var(--foreground-base)" />{' '}
                <Text>Add team to project</Text>
              </>
            )}
          </Flex>
        </div>
      </Popover.Content>
    </Popover>
  );
};

const noDataChildren = (
  <EmptyState
    icon={<ExclamationTriangleIcon />}
    heading={"0 members in your team"}
    subHeading={"Try adding new members."}
  />
);<|MERGE_RESOLUTION|>--- conflicted
+++ resolved
@@ -12,12 +12,7 @@
   Text,
   TextField
 } from '@raystack/apsara';
-<<<<<<< HEAD
-import { Avatar } from '@raystack/apsara/v1';
-import { Button } from '@raystack/apsara/v1';
-=======
-import { Button, EmptyState, Tooltip, toast, Separator } from '@raystack/apsara/v1';
->>>>>>> f345b7d7
+import { Button, EmptyState, Tooltip, toast, Separator, Avatar } from '@raystack/apsara/v1';
 import { useParams } from '@tanstack/react-router';
 import Skeleton from 'react-loading-skeleton';
 import { useFrontier } from '~/react/contexts/FrontierContext';
