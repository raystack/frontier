--- conflicted
+++ resolved
@@ -12,16 +12,8 @@
   Text,
   TextField
 } from '@raystack/apsara';
-<<<<<<< HEAD
-import { Button, Tooltip, Skeleton } from '@raystack/apsara/v1';
+import { Button, EmptyState, Tooltip, toast, Separator, Avatar, Skeleton } from '@raystack/apsara/v1';
 import { useParams } from '@tanstack/react-router';
-import React, { useCallback, useEffect, useMemo, useState } from 'react';
-import { toast } from '@raystack/apsara/v1';
-=======
-import { Button, EmptyState, Tooltip, toast, Separator, Avatar } from '@raystack/apsara/v1';
-import { useParams } from '@tanstack/react-router';
-import Skeleton from 'react-loading-skeleton';
->>>>>>> 91784a2c
 import { useFrontier } from '~/react/contexts/FrontierContext';
 import { useOrganizationTeams } from '~/react/hooks/useOrganizationTeams';
 import { usePermissions } from '~/react/hooks/usePermissions';
