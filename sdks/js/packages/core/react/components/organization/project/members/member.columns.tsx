--- conflicted
+++ resolved
@@ -4,16 +4,8 @@
   TrashIcon,
   UpdateIcon
 } from '@radix-ui/react-icons';
-<<<<<<< HEAD
 import { ApsaraColumnDef, Flex, Text } from '@raystack/apsara';
 import { Avatar, DropdownMenu } from '@raystack/apsara/v1';
-=======
-import {
-  ApsaraColumnDef,
-  DropdownMenu,
-} from '@raystack/apsara';
-import { Avatar, Label, Text, Flex, toast } from '@raystack/apsara/v1';
->>>>>>> f58e9203
 import { useNavigate } from '@tanstack/react-router';
 import teamIcon from '~/react/assets/users.svg';
 import { useFrontier } from '~/react/contexts/FrontierContext';
