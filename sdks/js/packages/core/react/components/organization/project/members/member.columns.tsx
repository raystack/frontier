--- conflicted
+++ resolved
@@ -4,21 +4,16 @@
   TrashIcon,
   UpdateIcon
 } from '@radix-ui/react-icons';
-<<<<<<< HEAD
-import { ApsaraColumnDef, Flex, Text } from '@raystack/apsara';
-import { Avatar, DropdownMenu, Label, toast } from '@raystack/apsara/v1';
-=======
-import { DropdownMenu } from '@raystack/apsara';
 import {
   Avatar,
   Label,
   Text,
   Flex,
   toast,
+  DropdownMenu,
   type DataTableColumnDef,
   getAvatarColor
 } from '@raystack/apsara/v1';
->>>>>>> 42126f78
 import { useNavigate } from '@tanstack/react-router';
 import teamIcon from '~/react/assets/users.svg';
 import { useFrontier } from '~/react/contexts/FrontierContext';
