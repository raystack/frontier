--- conflicted
+++ resolved
@@ -138,10 +138,6 @@
           size="mini"
           variant="danger"
           style={{
-<<<<<<< HEAD
-            color: 'var(--rs-color-foreground-danger-primary)',
-=======
->>>>>>> 025d270e
             position: 'absolute',
             top: 'calc(100% + 4px)'
           }}
