<<<<<<< HEAD
import { Flex, Link, Text } from '@raystack/apsara/v1';
=======
import { Flex, Text } from '@raystack/apsara';
import { Link } from '@raystack/apsara/v1';
>>>>>>> 10838a66
import React, { ComponentPropsWithRef, useCallback } from 'react';
import { useFrontier } from '~/react/contexts/FrontierContext';
import { Container } from '../Container';
import { Header } from '../Header';
import { MagicLink } from './magiclink';
import { OIDCButton } from './oidc';

// @ts-ignore
import styles from './onboarding.module.css';

type SignUpProps = ComponentPropsWithRef<typeof Container> & {
  logo?: React.ReactNode;
  title?: string;
  excludes?: string[];
};
export const SignUp = ({
  logo,
  title = 'Create your account',
  excludes = [],
  ...props
}: SignUpProps) => {
  const { config } = useFrontier();
  const { client, strategies = [] } = useFrontier();

  const clickHandler = useCallback(
    async (name?: string) => {
      if (!name) return;
      if (!client) return;

      const {
        data: { endpoint = '' }
      } = await client.frontierServiceAuthenticate(name, {
        callback_url: config.callbackUrl
      });

      window.location.href = endpoint;
    },
    [client, config.callbackUrl]
  );

  const mailotp = strategies.find(s => s.name === 'mailotp');
  const filteredOIDC = strategies
    .filter(s => s.name !== 'mailotp')
    .filter(s => !excludes.includes(s.name ?? ''));

  return (
    <Container {...props}>
      <Header logo={logo} title={title} />
      <Flex direction="column" style={{ width: '100%', gap: '8px' }}>
        {filteredOIDC.map((s, index) => {
          return (
            <OIDCButton
              key={index}
              onClick={() => clickHandler(s.name)}
              provider={s.name || ''}
              data-test-id="frontier-sdk-signup-page-oidc-btn"
            ></OIDCButton>
          );
        })}

        {mailotp && <MagicLink />}
      </Flex>
      <div style={{ fontWeight: '400' }}>
        <Text size="small">
          Already have an account?{' '}
<<<<<<< HEAD
          <Link href={config.redirectLogin || ''} className={styles.redirectLink} data-test-id="frontier-sdk-login-btn">
=======
          <Link
            href={config.redirectLogin || ''}
            className={styles.redirectLink}
            data-test-id="frontier-sdk-login-btn"
          >
>>>>>>> 10838a66
            Login
          </Link>
        </Text>
      </div>
    </Container>
  );
};<|MERGE_RESOLUTION|>--- conflicted
+++ resolved
@@ -1,9 +1,4 @@
-<<<<<<< HEAD
-import { Flex, Link, Text } from '@raystack/apsara/v1';
-=======
-import { Flex, Text } from '@raystack/apsara';
-import { Link } from '@raystack/apsara/v1';
->>>>>>> 10838a66
+import { Link, Flex, Text } from '@raystack/apsara/v1';
 import React, { ComponentPropsWithRef, useCallback } from 'react';
 import { useFrontier } from '~/react/contexts/FrontierContext';
 import { Container } from '../Container';
@@ -69,15 +64,11 @@
       <div style={{ fontWeight: '400' }}>
         <Text size="small">
           Already have an account?{' '}
-<<<<<<< HEAD
-          <Link href={config.redirectLogin || ''} className={styles.redirectLink} data-test-id="frontier-sdk-login-btn">
-=======
           <Link
             href={config.redirectLogin || ''}
             className={styles.redirectLink}
             data-test-id="frontier-sdk-login-btn"
           >
->>>>>>> 10838a66
             Login
           </Link>
         </Text>
