import ReactCrop, {
  type Crop,
  centerCrop,
  makeAspectCrop
} from 'react-image-crop';
import { UploadIcon } from '@radix-ui/react-icons';
import React, { useRef, useState } from 'react';
<<<<<<< HEAD
import { Dialog } from '@raystack/apsara';
import { Button, Avatar, Image, Text, Flex } from '@raystack/apsara/v1';
=======
import { Flex } from '@raystack/apsara';
import { Button, Avatar, Image, Text, Dialog } from '@raystack/apsara/v1';
>>>>>>> 7e6a654e

import cross from '~/react/assets/cross.svg';
import 'react-image-crop/dist/ReactCrop.css';
import styles from './avatar-upload.module.css';

interface CropModalProps {
  imgSrc?: string;
  onClose: () => void;
  onSave: (data: string) => void;
}

function CropModal({ onClose, imgSrc, onSave }: CropModalProps) {
  const [crop, setCrop] = useState<Crop>();

  const imgRef = useRef<HTMLImageElement>(null);

  async function handleSave() {
    const image = imgRef.current;
    if (!image) {
      throw new Error('No Image Selected');
    }

    const canvas = document.createElement('canvas');
    const scaleX = image.naturalWidth / image.width;
    const scaleY = image.naturalHeight / image.height;

    const height = ((crop?.height || 0) * image.height) / 100;
    const width = ((crop?.width || 0) * image.width) / 100;
    const x = ((crop?.x || 0) * image.width) / 100;
    const y = ((crop?.y || 0) * image.width) / 100;

    const pixelRatio = window.devicePixelRatio;
    canvas.width = width * pixelRatio;
    canvas.height = height * pixelRatio;
    const ctx = canvas.getContext('2d');

    if (!ctx) {
      throw new Error('No 2d context');
    }

    ctx.setTransform(pixelRatio, 0, 0, pixelRatio, 0, 0);
    ctx.imageSmoothingQuality = 'high';

    ctx.drawImage(
      image,
      x * scaleX,
      y * scaleY,
      width * scaleX,
      height * scaleY,
      0,
      0,
      width,
      height
    );

    const base64Image = canvas.toDataURL('image/jpeg');
    onSave(base64Image);
    onClose();
  }

  function onImageLoad(e: React.SyntheticEvent<HTMLImageElement>) {
    const { naturalWidth: width, naturalHeight: height } = e.currentTarget;
    const crop = centerCrop(
      makeAspectCrop(
        {
          unit: '%',
          width: 100
        },
        1,
        width,
        height
      ),
      width,
      height
    );
    setCrop(crop);
  }

  return (
    <Dialog open={true}>
<<<<<<< HEAD
      {/* @ts-ignore */}
      <Dialog.Content
        overlayClassname={styles.overlay}
        className={styles.cropModal}
      >
        <Flex
          justify="between"
          style={{
            padding: 'var(--rs-space-5) var(--rs-space-7)',
            borderBottom: '1px solid var(--rs-color-border-base-primary)'
          }}
        >
          <Text size="large" weight="medium">
            Crop your photo
          </Text>
          <Image
            alt="cross"
            style={{ cursor: 'pointer' }}
            src={cross as unknown as string}
            onClick={onClose}
            data-test-id="frontier-sdk-avatar-crop-modal-close-btn"
          />
        </Flex>
        <Flex
          direction="column"
          style={{ padding: 'var(--rs-space-5) var(--rs-space-9)', maxHeight: '280px', height: '100%' }}
          justify="center"
          align="center"
        >
          {imgSrc ? (
            <ReactCrop
              crop={crop}
              onChange={(_, percentCrop) => setCrop(percentCrop)}
              aspect={1}
              className={styles.reactCrop}
              data-test-id="frontier-sdk-image-crop-preview"
            >
              <img
                src={imgSrc}
                alt="preview-pic"
                ref={imgRef}
                onLoad={onImageLoad}
                className={styles.previewImg}
              />
            </ReactCrop>
          ) : null}
        </Flex>
        <Flex
          justify="end"
          style={{
            padding: 'var(--rs-space-5)',
            borderTop: '1px solid var(--rs-color-border-base-primary)'
          }}
          gap={5}
        >
          <Button
            variant="outline"
            color="neutral"
            onClick={onClose}
            data-test-id="frontier-sdk-avatar-crop-modal-cancel-btn"
          >
            Cancel
          </Button>
          <Button
            onClick={handleSave}
            data-test-id="frontier-sdk-avatar-crop-modal-save-btn"
          >
            Save
          </Button>
        </Flex>
=======
      <Dialog.Content overlayClassName={styles.overlay} className={styles.cropModal}>
          <Dialog.Header>
            <Flex justify="between" style={{
              padding: 'var(--rs-space-5) var(--rs-space-7)',
              borderBottom: '1px solid var(--rs-color-border-base-primary)'
            }}>
              <Text size="large" weight="medium">
                Crop your photo
              </Text>
              <Image
                alt="cross"
                style={{ cursor: 'pointer' }}
                src={cross as unknown as string}
                onClick={onClose}
                data-test-id="frontier-sdk-avatar-crop-modal-close-btn"
              />
            </Flex>
          </Dialog.Header>

          <Dialog.Body>
            <Flex
              direction="column"
              style={{ padding: 'var(--rs-space-5) var(--rs-space-9)', maxHeight: '280px', height: '100%' }}
              justify={'center'}
              align={'center'}
            >
              {imgSrc ? (
                <ReactCrop
                  crop={crop}
                  onChange={(_, percentCrop) => setCrop(percentCrop)}
                  aspect={1}
                  className={styles.reactCrop}
                  data-test-id="frontier-sdk-image-crop-preview"
                >
                  <img
                    src={imgSrc}
                    alt="preview-pic"
                    ref={imgRef}
                    onLoad={onImageLoad}
                    className={styles.previewImg}
                  />
                </ReactCrop>
              ) : null}
            </Flex>
          </Dialog.Body>

          <Dialog.Footer>
            <Flex
              justify="end"
              style={{
                padding: 'var(--rs-space-5)',
                borderTop: '1px solid var(--rs-color-border-base-primary)'
              }}
              gap="medium"
            >
              <Button
                variant="outline"
                color="neutral"
                onClick={onClose}
                data-test-id="frontier-sdk-avatar-crop-modal-cancel-btn"
              >
                Cancel
              </Button>
              <Button
                onClick={handleSave}
                data-test-id="frontier-sdk-avatar-crop-modal-save-btn"
              >
                Save
              </Button>
            </Flex>
          </Dialog.Footer>
>>>>>>> 7e6a654e
      </Dialog.Content>
    </Dialog>
  );
}

interface AvatarUploadProps {
  subText?: string;
  value?: string;
  onChange?: (value: string) => void;
  disabled?: boolean;
  initials?: string;
}

export const AvatarUpload = React.forwardRef<
  React.ElementRef<'div'>,
  AvatarUploadProps
>(
  (
    { subText, value, onChange = () => {}, initials = '', disabled = false },
    forwardedRef
  ) => {
    const inputRef = useRef<HTMLInputElement>(null);
    const [imgSrc, setImgSrc] = useState('');
    const [showCropModal, setShowCropModal] = useState(false);
    const [isHover, setIsHover] = useState(false);

    function onUploadIconClick() {
      const inputField = inputRef.current;
      inputField?.click();
    }

    function onFileChange(e: React.ChangeEvent<HTMLInputElement>) {
      const files = e.target.files || [];
      if (files.length > 0) {
        const file = files[0];
        const imageUrl = URL.createObjectURL(file);
        setImgSrc(imageUrl);
        setShowCropModal(true);
        e.target.files = null;
      }
    }

    function onCloseClick() {
      setShowCropModal(false);
    }

    // disabled && value => show logo without onClick event
    // disabled && !value => show avatar with fallback
    // !disabled && value => allow user to click logo and update
    // !disabled && !value => show upload icon and update

    return (
      <div className={styles.container} ref={forwardedRef}>
        {disabled ? (
          <div>
            <Avatar
              src={value}
              fallback={initials}
              size={11}
              radius="full"
            />
          </div>
        ) : (
          <div
            style={{ cursor: 'pointer' }}
            onMouseEnter={() => setIsHover(true)}
            onMouseLeave={() => setIsHover(false)}
          >
            {value && !isHover ? (
              <Avatar
                src={value}
                size={11}
                radius="full"
              />
            ) : (
              <div
                className={styles.uploadIconWrapper}
                onClick={onUploadIconClick}
                data-test-id="frontier-sdk-avatar-crop-modal-upload-file-icon"
              >
                <UploadIcon />
              </div>
            )}
          </div>
        )}

        {subText ? (
          <Text variant="secondary">{subText}</Text>
        ) : null}
        <input
          type="file"
          accept="image/png, image/jpeg"
          ref={inputRef}
          className={styles.inputFileField}
          onChange={onFileChange}
          data-test-id="frontier-sdk-avatar-crop-modal-file-upload-input"
        />
        {showCropModal ? (
          <CropModal imgSrc={imgSrc} onClose={onCloseClick} onSave={onChange} />
        ) : null}
      </div>
    );
  }
);

AvatarUpload.displayName = 'AvatarUpload';<|MERGE_RESOLUTION|>--- conflicted
+++ resolved
@@ -5,13 +5,7 @@
 } from 'react-image-crop';
 import { UploadIcon } from '@radix-ui/react-icons';
 import React, { useRef, useState } from 'react';
-<<<<<<< HEAD
-import { Dialog } from '@raystack/apsara';
-import { Button, Avatar, Image, Text, Flex } from '@raystack/apsara/v1';
-=======
-import { Flex } from '@raystack/apsara';
-import { Button, Avatar, Image, Text, Dialog } from '@raystack/apsara/v1';
->>>>>>> 7e6a654e
+import { Button, Avatar, Image, Text, Dialog, Flex } from '@raystack/apsara/v1';
 
 import cross from '~/react/assets/cross.svg';
 import 'react-image-crop/dist/ReactCrop.css';
@@ -92,78 +86,6 @@
 
   return (
     <Dialog open={true}>
-<<<<<<< HEAD
-      {/* @ts-ignore */}
-      <Dialog.Content
-        overlayClassname={styles.overlay}
-        className={styles.cropModal}
-      >
-        <Flex
-          justify="between"
-          style={{
-            padding: 'var(--rs-space-5) var(--rs-space-7)',
-            borderBottom: '1px solid var(--rs-color-border-base-primary)'
-          }}
-        >
-          <Text size="large" weight="medium">
-            Crop your photo
-          </Text>
-          <Image
-            alt="cross"
-            style={{ cursor: 'pointer' }}
-            src={cross as unknown as string}
-            onClick={onClose}
-            data-test-id="frontier-sdk-avatar-crop-modal-close-btn"
-          />
-        </Flex>
-        <Flex
-          direction="column"
-          style={{ padding: 'var(--rs-space-5) var(--rs-space-9)', maxHeight: '280px', height: '100%' }}
-          justify="center"
-          align="center"
-        >
-          {imgSrc ? (
-            <ReactCrop
-              crop={crop}
-              onChange={(_, percentCrop) => setCrop(percentCrop)}
-              aspect={1}
-              className={styles.reactCrop}
-              data-test-id="frontier-sdk-image-crop-preview"
-            >
-              <img
-                src={imgSrc}
-                alt="preview-pic"
-                ref={imgRef}
-                onLoad={onImageLoad}
-                className={styles.previewImg}
-              />
-            </ReactCrop>
-          ) : null}
-        </Flex>
-        <Flex
-          justify="end"
-          style={{
-            padding: 'var(--rs-space-5)',
-            borderTop: '1px solid var(--rs-color-border-base-primary)'
-          }}
-          gap={5}
-        >
-          <Button
-            variant="outline"
-            color="neutral"
-            onClick={onClose}
-            data-test-id="frontier-sdk-avatar-crop-modal-cancel-btn"
-          >
-            Cancel
-          </Button>
-          <Button
-            onClick={handleSave}
-            data-test-id="frontier-sdk-avatar-crop-modal-save-btn"
-          >
-            Save
-          </Button>
-        </Flex>
-=======
       <Dialog.Content overlayClassName={styles.overlay} className={styles.cropModal}>
           <Dialog.Header>
             <Flex justify="between" style={{
@@ -235,7 +157,6 @@
               </Button>
             </Flex>
           </Dialog.Footer>
->>>>>>> 7e6a654e
       </Dialog.Content>
     </Dialog>
   );
