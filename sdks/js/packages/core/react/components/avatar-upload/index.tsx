import ReactCrop, {
  type Crop,
  centerCrop,
  makeAspectCrop
} from 'react-image-crop';
import { UploadIcon } from '@radix-ui/react-icons';
import React, { useRef, useState } from 'react';
import { Dialog, Flex } from '@raystack/apsara';
import { Button, Avatar, Image, Text } from '@raystack/apsara/v1';

import cross from '~/react/assets/cross.svg';
import 'react-image-crop/dist/ReactCrop.css';
import styles from './avatar-upload.module.css';

interface CropModalProps {
  imgSrc?: string;
  onClose: () => void;
  onSave: (data: string) => void;
}

function CropModal({ onClose, imgSrc, onSave }: CropModalProps) {
  const [crop, setCrop] = useState<Crop>();

  const imgRef = useRef<HTMLImageElement>(null);

  async function handleSave() {
    const image = imgRef.current;
    if (!image) {
      throw new Error('No Image Selected');
    }

    const canvas = document.createElement('canvas');
    const scaleX = image.naturalWidth / image.width;
    const scaleY = image.naturalHeight / image.height;

    const height = ((crop?.height || 0) * image.height) / 100;
    const width = ((crop?.width || 0) * image.width) / 100;
    const x = ((crop?.x || 0) * image.width) / 100;
    const y = ((crop?.y || 0) * image.width) / 100;

    const pixelRatio = window.devicePixelRatio;
    canvas.width = width * pixelRatio;
    canvas.height = height * pixelRatio;
    const ctx = canvas.getContext('2d');

    if (!ctx) {
      throw new Error('No 2d context');
    }

    ctx.setTransform(pixelRatio, 0, 0, pixelRatio, 0, 0);
    ctx.imageSmoothingQuality = 'high';

    ctx.drawImage(
      image,
      x * scaleX,
      y * scaleY,
      width * scaleX,
      height * scaleY,
      0,
      0,
      width,
      height
    );

    const base64Image = canvas.toDataURL('image/jpeg');
    onSave(base64Image);
    onClose();
  }

  function onImageLoad(e: React.SyntheticEvent<HTMLImageElement>) {
    const { naturalWidth: width, naturalHeight: height } = e.currentTarget;
    const crop = centerCrop(
      makeAspectCrop(
        {
          unit: '%',
          width: 100
        },
        1,
        width,
        height
      ),
      width,
      height
    );
    setCrop(crop);
  }

  return (
    <Dialog open={true}>
      {/* @ts-ignore */}
      <Dialog.Content
        overlayClassname={styles.overlay}
        className={styles.cropModal}
      >
        <Flex
          justify="between"
          style={{
            padding: '16px 24px',
            borderBottom: '1px solid var(--rs-color-border-base-primary)'
          }}
        >
          <Text size="large" weight="medium">
            Crop your photo
          </Text>
          <Image
            alt="cross"
            style={{ cursor: 'pointer' }}
            src={cross as unknown as string}
            onClick={onClose}
            data-test-id="frontier-sdk-avatar-crop-modal-close-btn"
          />
        </Flex>
        <Flex
          direction="column"
          style={{ padding: '16px 32px', maxHeight: '280px', height: '100%' }}
          justify={'center'}
          align={'center'}
        >
          {imgSrc ? (
            <ReactCrop
              crop={crop}
              onChange={(_, percentCrop) => setCrop(percentCrop)}
              aspect={1}
              className={styles.reactCrop}
              data-test-id="frontier-sdk-image-crop-preview"
            >
              <img
                src={imgSrc}
                alt="preview-pic"
                ref={imgRef}
                onLoad={onImageLoad}
                className={styles.previewImg}
              />
            </ReactCrop>
          ) : null}
        </Flex>
        <Flex
          justify="end"
          style={{
            padding: 'var(--rs-space-5)',
            borderTop: '1px solid var(--rs-color-border-base-primary)'
          }}
          gap="medium"
        >
          <Button
            variant="outline"
            color="neutral"
            onClick={onClose}
            data-test-id="frontier-sdk-avatar-crop-modal-cancel-btn"
          >
            Cancel
          </Button>
          <Button
            onClick={handleSave}
            data-test-id="frontier-sdk-avatar-crop-modal-save-btn"
          >
            Save
          </Button>
        </Flex>
      </Dialog.Content>
    </Dialog>
  );
}

interface AvatarUploadProps {
  subText?: string;
  value?: string;
  onChange?: (value: string) => void;
  disabled?: boolean;
  initials?: string;
}

export const AvatarUpload = React.forwardRef<
  React.ElementRef<'div'>,
  AvatarUploadProps
>(
  (
    { subText, value, onChange = () => {}, initials = '', disabled = false },
    forwardedRef
  ) => {
    const inputRef = useRef<HTMLInputElement>(null);
    const [imgSrc, setImgSrc] = useState('');
    const [showCropModal, setShowCropModal] = useState(false);
    const [isHover, setIsHover] = useState(false);

    function onUploadIconClick() {
      const inputField = inputRef.current;
      inputField?.click();
    }

    function onFileChange(e: React.ChangeEvent<HTMLInputElement>) {
      const files = e.target.files || [];
      if (files.length > 0) {
        const file = files[0];
        const imageUrl = URL.createObjectURL(file);
        setImgSrc(imageUrl);
        setShowCropModal(true);
        e.target.files = null;
      }
    }

    function onCloseClick() {
      setShowCropModal(false);
    }

    // disabled && value => show logo without onClick event
    // disabled && !value => show avatar with fallback
    // !disabled && value => allow user to click logo and update
    // !disabled && !value => show upload icon and update

    return (
      <div className={styles.container} ref={forwardedRef}>
        {disabled ? (
          <div>
            <Avatar
              src={value}
              fallback={initials}
              size={11}
              radius="full"
            />
          </div>
        ) : (
          <div
            style={{ cursor: 'pointer' }}
            onMouseEnter={() => setIsHover(true)}
            onMouseLeave={() => setIsHover(false)}
          >
            {value && !isHover ? (
              <Avatar
                src={value}
                size={11}
                radius="full"
              />
            ) : (
              <div
                className={styles.uploadIconWrapper}
                onClick={onUploadIconClick}
                data-test-id="frontier-sdk-avatar-crop-modal-upload-file-icon"
              >
                <UploadIcon />
              </div>
            )}
          </div>
        )}

        {subText ? (
<<<<<<< HEAD
          <Text style={{ color: 'var(--rs-color-foreground-base-secondary)' }}>{subText}</Text>
=======
          <Text variant="secondary">{subText}</Text>
>>>>>>> 025d270e
        ) : null}
        <input
          type="file"
          accept="image/png, image/jpeg"
          ref={inputRef}
          className={styles.inputFileField}
          onChange={onFileChange}
          data-test-id="frontier-sdk-avatar-crop-modal-file-upload-input"
        />
        {showCropModal ? (
          <CropModal imgSrc={imgSrc} onClose={onCloseClick} onSave={onChange} />
        ) : null}
      </div>
    );
  }
);

AvatarUpload.displayName = 'AvatarUpload';<|MERGE_RESOLUTION|>--- conflicted
+++ resolved
@@ -244,11 +244,7 @@
         )}
 
         {subText ? (
-<<<<<<< HEAD
-          <Text style={{ color: 'var(--rs-color-foreground-base-secondary)' }}>{subText}</Text>
-=======
           <Text variant="secondary">{subText}</Text>
->>>>>>> 025d270e
         ) : null}
         <input
           type="file"
