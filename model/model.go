--- conflicted
+++ resolved
@@ -82,17 +82,9 @@
 	UpdatedAt time.Time
 }
 
-<<<<<<< HEAD
-type PagedUser struct {
-	Count             int32
-	Users             []User
-	PreviousPageToken string
-	NextPageToken     string
-=======
 type PagedUsers struct {
 	Count int32
 	Users []User
->>>>>>> cb4cb91f
 }
 
 type Relation struct {
