package user

import "errors"

var (
<<<<<<< HEAD
	ErrNotExist         = errors.New("user doesn't exist")
	ErrInvalidID        = errors.New("user id is invalid")
	ErrInvalidEmail     = errors.New("user email is invalid")
	ErrNotUUID          = errors.New("invalid syntax of uuid")
	ErrConflict         = errors.New("user already exist")
	ErrEmptyKey         = errors.New("empty key")
	ErrKeyAlreadyExists = errors.New("key already exist")
=======
	ErrNotExist     = errors.New("user doesn't exist")
	ErrInvalidID    = errors.New("user id is invalid")
	ErrInvalidEmail = errors.New("user email is invalid")
	ErrMissingEmail = errors.New("user email is missing")
	ErrInvalidUUID  = errors.New("invalid syntax of uuid")
	ErrConflict     = errors.New("user already exist")
>>>>>>> 183f3730
)<|MERGE_RESOLUTION|>--- conflicted
+++ resolved
@@ -3,7 +3,6 @@
 import "errors"
 
 var (
-<<<<<<< HEAD
 	ErrNotExist         = errors.New("user doesn't exist")
 	ErrInvalidID        = errors.New("user id is invalid")
 	ErrInvalidEmail     = errors.New("user email is invalid")
@@ -11,12 +10,6 @@
 	ErrConflict         = errors.New("user already exist")
 	ErrEmptyKey         = errors.New("empty key")
 	ErrKeyAlreadyExists = errors.New("key already exist")
-=======
-	ErrNotExist     = errors.New("user doesn't exist")
-	ErrInvalidID    = errors.New("user id is invalid")
-	ErrInvalidEmail = errors.New("user email is invalid")
-	ErrMissingEmail = errors.New("user email is missing")
-	ErrInvalidUUID  = errors.New("invalid syntax of uuid")
-	ErrConflict     = errors.New("user already exist")
->>>>>>> 183f3730
+	ErrMissingEmail     = errors.New("user email is missing")
+	ErrInvalidUUID      = errors.New("invalid syntax of uuid")
 )