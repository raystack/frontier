{
  "swagger": "2.0",
  "info": {
    "title": "Shield",
    "version": "0.1.0"
  },
  "tags": [
    {
      "name": "ShieldService"
    }
  ],
  "schemes": [
    "http"
  ],
  "consumes": [
    "application/json"
  ],
  "produces": [
    "application/json"
  ],
  "paths": {
    "/v1beta1/actions": {
      "get": {
        "summary": "Get all Actions",
        "operationId": "ShieldService_ListActions",
        "responses": {
          "200": {
            "description": "A successful response.",
            "schema": {
              "$ref": "#/definitions/v1beta1ListActionsResponse"
            }
          },
          "default": {
            "description": "An unexpected error response.",
            "schema": {
              "$ref": "#/definitions/rpcStatus"
            }
          }
        },
        "tags": [
          "Action"
        ]
      },
      "post": {
        "summary": "Create Action",
        "operationId": "ShieldService_CreateAction",
        "responses": {
          "200": {
            "description": "A successful response.",
            "schema": {
              "$ref": "#/definitions/v1beta1CreateActionResponse"
            }
          },
          "default": {
            "description": "An unexpected error response.",
            "schema": {
              "$ref": "#/definitions/rpcStatus"
            }
          }
        },
        "parameters": [
          {
            "name": "body",
            "in": "body",
            "required": true,
            "schema": {
              "$ref": "#/definitions/v1beta1ActionRequestBody"
            }
          }
        ],
        "tags": [
          "Action"
        ]
      }
    },
    "/v1beta1/actions/{id}": {
      "get": {
        "summary": "Get Action by ID",
        "operationId": "ShieldService_GetAction",
        "responses": {
          "200": {
            "description": "A successful response.",
            "schema": {
              "$ref": "#/definitions/v1beta1GetActionResponse"
            }
          },
          "default": {
            "description": "An unexpected error response.",
            "schema": {
              "$ref": "#/definitions/rpcStatus"
            }
          }
        },
        "parameters": [
          {
            "name": "id",
            "in": "path",
            "required": true,
            "type": "string"
          }
        ],
        "tags": [
          "Action"
        ]
      },
      "put": {
        "summary": "Update Action by ID",
        "operationId": "ShieldService_UpdateAction",
        "responses": {
          "200": {
            "description": "A successful response.",
            "schema": {
              "$ref": "#/definitions/v1beta1UpdateActionResponse"
            }
          },
          "default": {
            "description": "An unexpected error response.",
            "schema": {
              "$ref": "#/definitions/rpcStatus"
            }
          }
        },
        "parameters": [
          {
            "name": "id",
            "in": "path",
            "required": true,
            "type": "string"
          },
          {
            "name": "body",
            "in": "body",
            "required": true,
            "schema": {
              "$ref": "#/definitions/v1beta1ActionRequestBody"
            }
          }
        ],
        "tags": [
          "Action"
        ]
      }
    },
    "/v1beta1/check/{resourceId}": {
      "post": {
        "summary": "check permission for action on a resource by an user",
        "operationId": "ShieldService_CheckResourcePermission",
        "responses": {
          "200": {
            "description": "A successful response.",
            "schema": {
              "$ref": "#/definitions/v1beta1ResourceActionAuthzResponse"
            }
          },
          "default": {
            "description": "An unexpected error response.",
            "schema": {
              "$ref": "#/definitions/rpcStatus"
            }
          }
        },
        "parameters": [
          {
            "name": "resourceId",
            "in": "path",
            "required": true,
            "type": "string"
          },
          {
            "name": "body",
            "in": "body",
            "required": true,
            "schema": {
              "type": "object",
              "properties": {
                "actionId": {
                  "type": "string"
                },
                "namespaceId": {
                  "type": "string"
                }
              }
            }
          }
        ],
        "tags": [
          "Authz"
        ]
      }
    },
    "/v1beta1/groups": {
      "get": {
        "summary": "Get all Groups",
        "operationId": "ShieldService_ListGroups",
        "responses": {
          "200": {
            "description": "A successful response.",
            "schema": {
              "$ref": "#/definitions/v1beta1ListGroupsResponse"
            }
          },
          "default": {
            "description": "An unexpected error response.",
            "schema": {
              "$ref": "#/definitions/rpcStatus"
            }
          }
        },
        "parameters": [
          {
            "name": "userId",
            "in": "query",
            "required": false,
            "type": "string"
          },
          {
            "name": "orgId",
            "in": "query",
            "required": false,
            "type": "string"
          }
        ],
        "tags": [
          "Group"
        ]
      },
      "post": {
        "summary": "Create Group",
        "operationId": "ShieldService_CreateGroup",
        "responses": {
          "200": {
            "description": "A successful response.",
            "schema": {
              "$ref": "#/definitions/v1beta1CreateGroupResponse"
            }
          },
          "default": {
            "description": "An unexpected error response.",
            "schema": {
              "$ref": "#/definitions/rpcStatus"
            }
          }
        },
        "parameters": [
          {
            "name": "body",
            "in": "body",
            "required": true,
            "schema": {
              "$ref": "#/definitions/v1beta1GroupRequestBody"
            }
          }
        ],
        "tags": [
          "Group"
        ]
      }
    },
    "/v1beta1/groups/{id}": {
      "get": {
        "summary": "Get Group by ID",
        "operationId": "ShieldService_GetGroup",
        "responses": {
          "200": {
            "description": "A successful response.",
            "schema": {
              "$ref": "#/definitions/v1beta1GetGroupResponse"
            }
          },
          "default": {
            "description": "An unexpected error response.",
            "schema": {
              "$ref": "#/definitions/rpcStatus"
            }
          }
        },
        "parameters": [
          {
            "name": "id",
            "in": "path",
            "required": true,
            "type": "string"
          }
        ],
        "tags": [
          "Group"
        ]
      },
      "put": {
        "summary": "Update Group by ID",
        "operationId": "ShieldService_UpdateGroup",
        "responses": {
          "200": {
            "description": "A successful response.",
            "schema": {
              "$ref": "#/definitions/v1beta1UpdateGroupResponse"
            }
          },
          "default": {
            "description": "An unexpected error response.",
            "schema": {
              "$ref": "#/definitions/rpcStatus"
            }
          }
        },
        "parameters": [
          {
            "name": "id",
            "in": "path",
            "required": true,
            "type": "string"
          },
          {
            "name": "body",
            "in": "body",
            "required": true,
            "schema": {
              "$ref": "#/definitions/v1beta1GroupRequestBody"
            }
          }
        ],
        "tags": [
          "Group"
        ]
      }
    },
    "/v1beta1/groups/{id}/admins": {
      "get": {
        "summary": "Get all Admins of a Group",
        "operationId": "ShieldService_ListGroupAdmins",
        "responses": {
          "200": {
            "description": "A successful response.",
            "schema": {
              "$ref": "#/definitions/v1beta1ListGroupAdminsResponse"
            }
          },
          "default": {
            "description": "An unexpected error response.",
            "schema": {
              "$ref": "#/definitions/rpcStatus"
            }
          }
        },
        "parameters": [
          {
            "name": "id",
            "in": "path",
            "required": true,
            "type": "string"
          }
        ],
        "tags": [
          "Group"
        ]
      },
      "post": {
        "summary": "Add Admin to Group",
        "operationId": "ShieldService_AddGroupAdmin",
        "responses": {
          "200": {
            "description": "A successful response.",
            "schema": {
              "$ref": "#/definitions/v1beta1AddGroupAdminResponse"
            }
          },
          "default": {
            "description": "An unexpected error response.",
            "schema": {
              "$ref": "#/definitions/rpcStatus"
            }
          }
        },
        "parameters": [
          {
            "name": "id",
            "in": "path",
            "required": true,
            "type": "string"
          },
          {
            "name": "body",
            "in": "body",
            "required": true,
            "schema": {
              "$ref": "#/definitions/v1beta1AddGroupAdminRequestBody"
            }
          }
        ],
        "tags": [
          "Group"
        ]
      }
    },
    "/v1beta1/groups/{id}/admins/{userId}": {
      "delete": {
        "summary": "Remove Admin from Group",
        "operationId": "ShieldService_RemoveGroupAdmin",
        "responses": {
          "200": {
            "description": "A successful response.",
            "schema": {
              "$ref": "#/definitions/v1beta1RemoveGroupAdminResponse"
            }
          },
          "default": {
            "description": "An unexpected error response.",
            "schema": {
              "$ref": "#/definitions/rpcStatus"
            }
          }
        },
        "parameters": [
          {
            "name": "id",
            "in": "path",
            "required": true,
            "type": "string"
          },
          {
            "name": "userId",
            "in": "path",
            "required": true,
            "type": "string"
          }
        ],
        "tags": [
          "Group"
        ]
      }
    },
    "/v1beta1/groups/{id}/users": {
      "get": {
        "summary": "Get all Users in a Group",
        "operationId": "ShieldService_ListGroupUsers",
        "responses": {
          "200": {
            "description": "A successful response.",
            "schema": {
              "$ref": "#/definitions/v1beta1ListGroupUsersResponse"
            }
          },
          "default": {
            "description": "An unexpected error response.",
            "schema": {
              "$ref": "#/definitions/rpcStatus"
            }
          }
        },
        "parameters": [
          {
            "name": "id",
            "in": "path",
            "required": true,
            "type": "string"
          }
        ],
        "tags": [
          "Group"
        ]
      },
      "post": {
        "summary": "Add User to Group",
        "operationId": "ShieldService_AddGroupUser",
        "responses": {
          "200": {
            "description": "A successful response.",
            "schema": {
              "$ref": "#/definitions/v1beta1AddGroupUserResponse"
            }
          },
          "default": {
            "description": "An unexpected error response.",
            "schema": {
              "$ref": "#/definitions/rpcStatus"
            }
          }
        },
        "parameters": [
          {
            "name": "id",
            "in": "path",
            "required": true,
            "type": "string"
          },
          {
            "name": "body",
            "in": "body",
            "required": true,
            "schema": {
              "$ref": "#/definitions/v1beta1AddGroupUserRequestBody"
            }
          }
        ],
        "tags": [
          "Group"
        ]
      }
    },
    "/v1beta1/groups/{id}/users/{userId}": {
      "delete": {
        "summary": "Remove User from Group",
        "operationId": "ShieldService_RemoveGroupUser",
        "responses": {
          "200": {
            "description": "A successful response.",
            "schema": {
              "$ref": "#/definitions/v1beta1RemoveGroupUserResponse"
            }
          },
          "default": {
            "description": "An unexpected error response.",
            "schema": {
              "$ref": "#/definitions/rpcStatus"
            }
          }
        },
        "parameters": [
          {
            "name": "id",
            "in": "path",
            "required": true,
            "type": "string"
          },
          {
            "name": "userId",
            "in": "path",
            "required": true,
            "type": "string"
          }
        ],
        "tags": [
          "Group"
        ]
      }
    },
    "/v1beta1/namespaces": {
      "get": {
        "summary": "Get all Namespaces",
        "operationId": "ShieldService_ListNamespaces",
        "responses": {
          "200": {
            "description": "A successful response.",
            "schema": {
              "$ref": "#/definitions/v1beta1ListNamespacesResponse"
            }
          },
          "default": {
            "description": "An unexpected error response.",
            "schema": {
              "$ref": "#/definitions/rpcStatus"
            }
          }
        },
        "tags": [
          "Namespace"
        ]
      },
      "post": {
        "summary": "Create Namespace",
        "operationId": "ShieldService_CreateNamespace",
        "responses": {
          "200": {
            "description": "A successful response.",
            "schema": {
              "$ref": "#/definitions/v1beta1CreateNamespaceResponse"
            }
          },
          "default": {
            "description": "An unexpected error response.",
            "schema": {
              "$ref": "#/definitions/rpcStatus"
            }
          }
        },
        "parameters": [
          {
            "name": "body",
            "in": "body",
            "required": true,
            "schema": {
              "$ref": "#/definitions/v1beta1NamespaceRequestBody"
            }
          }
        ],
        "tags": [
          "Namespace"
        ]
      }
    },
    "/v1beta1/namespaces/{id}": {
      "get": {
        "summary": "Get Namespace by ID",
        "operationId": "ShieldService_GetNamespace",
        "responses": {
          "200": {
            "description": "A successful response.",
            "schema": {
              "$ref": "#/definitions/v1beta1GetNamespaceResponse"
            }
          },
          "default": {
            "description": "An unexpected error response.",
            "schema": {
              "$ref": "#/definitions/rpcStatus"
            }
          }
        },
        "parameters": [
          {
            "name": "id",
            "in": "path",
            "required": true,
            "type": "string"
          }
        ],
        "tags": [
          "Namespace"
        ]
      },
      "put": {
        "summary": "Update Namespace by ID",
        "operationId": "ShieldService_UpdateNamespace",
        "responses": {
          "200": {
            "description": "A successful response.",
            "schema": {
              "$ref": "#/definitions/v1beta1UpdateNamespaceResponse"
            }
          },
          "default": {
            "description": "An unexpected error response.",
            "schema": {
              "$ref": "#/definitions/rpcStatus"
            }
          }
        },
        "parameters": [
          {
            "name": "id",
            "in": "path",
            "required": true,
            "type": "string"
          },
          {
            "name": "body",
            "in": "body",
            "required": true,
            "schema": {
              "$ref": "#/definitions/v1beta1NamespaceRequestBody"
            }
          }
        ],
        "tags": [
          "Namespace"
        ]
      }
    },
    "/v1beta1/organizations": {
      "get": {
        "summary": "Get all Organization",
        "operationId": "ShieldService_ListOrganizations",
        "responses": {
          "200": {
            "description": "A successful response.",
            "schema": {
              "$ref": "#/definitions/v1beta1ListOrganizationsResponse"
            }
          },
          "default": {
            "description": "An unexpected error response.",
            "schema": {
              "$ref": "#/definitions/rpcStatus"
            }
          }
        },
        "tags": [
          "Organization"
        ]
      },
      "post": {
        "summary": "Create Organization",
        "operationId": "ShieldService_CreateOrganization",
        "responses": {
          "200": {
            "description": "A successful response.",
            "schema": {
              "$ref": "#/definitions/v1beta1CreateOrganizationResponse"
            }
          },
          "default": {
            "description": "An unexpected error response.",
            "schema": {
              "$ref": "#/definitions/rpcStatus"
            }
          }
        },
        "parameters": [
          {
            "name": "body",
            "in": "body",
            "required": true,
            "schema": {
              "$ref": "#/definitions/v1beta1OrganizationRequestBody"
            }
          }
        ],
        "tags": [
          "Organization"
        ]
      }
    },
    "/v1beta1/organizations/{id}": {
      "get": {
        "summary": "Get Organization by ID",
        "operationId": "ShieldService_GetOrganization",
        "responses": {
          "200": {
            "description": "A successful response.",
            "schema": {
              "$ref": "#/definitions/v1beta1GetOrganizationResponse"
            }
          },
          "default": {
            "description": "An unexpected error response.",
            "schema": {
              "$ref": "#/definitions/rpcStatus"
            }
          }
        },
        "parameters": [
          {
            "name": "id",
            "in": "path",
            "required": true,
            "type": "string"
          }
        ],
        "tags": [
          "Organization"
        ]
      },
      "put": {
        "summary": "Update Organization by ID",
        "operationId": "ShieldService_UpdateOrganization",
        "responses": {
          "200": {
            "description": "A successful response.",
            "schema": {
              "$ref": "#/definitions/v1beta1UpdateOrganizationResponse"
            }
          },
          "default": {
            "description": "An unexpected error response.",
            "schema": {
              "$ref": "#/definitions/rpcStatus"
            }
          }
        },
        "parameters": [
          {
            "name": "id",
            "in": "path",
            "required": true,
            "type": "string"
          },
          {
            "name": "body",
            "in": "body",
            "required": true,
            "schema": {
              "$ref": "#/definitions/v1beta1OrganizationRequestBody"
            }
          }
        ],
        "tags": [
          "Organization"
        ]
      }
    },
    "/v1beta1/organizations/{id}/admins": {
      "get": {
        "summary": "Get all Admins of an Organization",
        "operationId": "ShieldService_ListOrganizationAdmins",
        "responses": {
          "200": {
            "description": "A successful response.",
            "schema": {
              "$ref": "#/definitions/v1beta1ListOrganizationAdminsResponse"
            }
          },
          "default": {
            "description": "An unexpected error response.",
            "schema": {
              "$ref": "#/definitions/rpcStatus"
            }
          }
        },
        "parameters": [
          {
            "name": "id",
            "in": "path",
            "required": true,
            "type": "string"
          }
        ],
        "tags": [
          "Organization"
        ]
      },
      "post": {
        "summary": "Add Admin to Organization",
        "operationId": "ShieldService_AddOrganizationAdmin",
        "responses": {
          "200": {
            "description": "A successful response.",
            "schema": {
              "$ref": "#/definitions/v1beta1AddOrganizationAdminResponse"
            }
          },
          "default": {
            "description": "An unexpected error response.",
            "schema": {
              "$ref": "#/definitions/rpcStatus"
            }
          }
        },
        "parameters": [
          {
            "name": "id",
            "in": "path",
            "required": true,
            "type": "string"
          },
          {
            "name": "body",
            "in": "body",
            "required": true,
            "schema": {
              "$ref": "#/definitions/v1beta1AddOrganizationAdminRequestBody"
            }
          }
        ],
        "tags": [
          "Organization"
        ]
      }
    },
    "/v1beta1/organizations/{id}/admins/{userId}": {
      "delete": {
        "summary": "Remove Admin from Organization",
        "operationId": "ShieldService_RemoveOrganizationAdmin",
        "responses": {
          "200": {
            "description": "A successful response.",
            "schema": {
              "$ref": "#/definitions/v1beta1RemoveOrganizationAdminResponse"
            }
          },
          "default": {
            "description": "An unexpected error response.",
            "schema": {
              "$ref": "#/definitions/rpcStatus"
            }
          }
        },
        "parameters": [
          {
            "name": "id",
            "in": "path",
            "required": true,
            "type": "string"
          },
          {
            "name": "userId",
            "in": "path",
            "required": true,
            "type": "string"
          }
        ],
        "tags": [
          "Organization"
        ]
      }
    },
    "/v1beta1/policies": {
      "get": {
        "summary": "Get all Policy",
        "operationId": "ShieldService_ListPolicies",
        "responses": {
          "200": {
            "description": "A successful response.",
            "schema": {
              "$ref": "#/definitions/v1beta1ListPoliciesResponse"
            }
          },
          "default": {
            "description": "An unexpected error response.",
            "schema": {
              "$ref": "#/definitions/rpcStatus"
            }
          }
        },
        "tags": [
          "Policy"
        ]
      },
      "post": {
        "summary": "Create Policy",
        "operationId": "ShieldService_CreatePolicy",
        "responses": {
          "200": {
            "description": "A successful response.",
            "schema": {
              "$ref": "#/definitions/v1beta1CreatePolicyResponse"
            }
          },
          "default": {
            "description": "An unexpected error response.",
            "schema": {
              "$ref": "#/definitions/rpcStatus"
            }
          }
        },
        "parameters": [
          {
            "name": "body",
            "in": "body",
            "required": true,
            "schema": {
              "$ref": "#/definitions/v1beta1PolicyRequestBody"
            }
          }
        ],
        "tags": [
          "Policy"
        ]
      }
    },
    "/v1beta1/policies/{id}": {
      "get": {
        "summary": "Get Policy by ID",
        "operationId": "ShieldService_GetPolicy",
        "responses": {
          "200": {
            "description": "A successful response.",
            "schema": {
              "$ref": "#/definitions/v1beta1GetPolicyResponse"
            }
          },
          "default": {
            "description": "An unexpected error response.",
            "schema": {
              "$ref": "#/definitions/rpcStatus"
            }
          }
        },
        "parameters": [
          {
            "name": "id",
            "in": "path",
            "required": true,
            "type": "string"
          }
        ],
        "tags": [
          "Policy"
        ]
      },
      "put": {
        "summary": "Update Policy by ID",
        "operationId": "ShieldService_UpdatePolicy",
        "responses": {
          "200": {
            "description": "A successful response.",
            "schema": {
              "$ref": "#/definitions/v1beta1UpdatePolicyResponse"
            }
          },
          "default": {
            "description": "An unexpected error response.",
            "schema": {
              "$ref": "#/definitions/rpcStatus"
            }
          }
        },
        "parameters": [
          {
            "name": "id",
            "in": "path",
            "required": true,
            "type": "string"
          },
          {
            "name": "body",
            "in": "body",
            "required": true,
            "schema": {
              "$ref": "#/definitions/v1beta1PolicyRequestBody"
            }
          }
        ],
        "tags": [
          "Policy"
        ]
      }
    },
    "/v1beta1/projects": {
      "get": {
        "summary": "Get all Project",
        "operationId": "ShieldService_ListProjects",
        "responses": {
          "200": {
            "description": "A successful response.",
            "schema": {
              "$ref": "#/definitions/v1beta1ListProjectsResponse"
            }
          },
          "default": {
            "description": "An unexpected error response.",
            "schema": {
              "$ref": "#/definitions/rpcStatus"
            }
          }
        },
        "tags": [
          "Project"
        ]
      },
      "post": {
        "summary": "Create Project",
        "operationId": "ShieldService_CreateProject",
        "responses": {
          "200": {
            "description": "A successful response.",
            "schema": {
              "$ref": "#/definitions/v1beta1CreateProjectResponse"
            }
          },
          "default": {
            "description": "An unexpected error response.",
            "schema": {
              "$ref": "#/definitions/rpcStatus"
            }
          }
        },
        "parameters": [
          {
            "name": "body",
            "in": "body",
            "required": true,
            "schema": {
              "$ref": "#/definitions/v1beta1ProjectRequestBody"
            }
          }
        ],
        "tags": [
          "Project"
        ]
      }
    },
    "/v1beta1/projects/{id}": {
      "get": {
        "summary": "Get Project by ID",
        "operationId": "ShieldService_GetProject",
        "responses": {
          "200": {
            "description": "A successful response.",
            "schema": {
              "$ref": "#/definitions/v1beta1GetProjectResponse"
            }
          },
          "default": {
            "description": "An unexpected error response.",
            "schema": {
              "$ref": "#/definitions/rpcStatus"
            }
          }
        },
        "parameters": [
          {
            "name": "id",
            "in": "path",
            "required": true,
            "type": "string"
          }
        ],
        "tags": [
          "Project"
        ]
      },
      "put": {
        "summary": "Update Project by ID",
        "operationId": "ShieldService_UpdateProject",
        "responses": {
          "200": {
            "description": "A successful response.",
            "schema": {
              "$ref": "#/definitions/v1beta1UpdateProjectResponse"
            }
          },
          "default": {
            "description": "An unexpected error response.",
            "schema": {
              "$ref": "#/definitions/rpcStatus"
            }
          }
        },
        "parameters": [
          {
            "name": "id",
            "in": "path",
            "required": true,
            "type": "string"
          },
          {
            "name": "body",
            "in": "body",
            "required": true,
            "schema": {
              "$ref": "#/definitions/v1beta1ProjectRequestBody"
            }
          }
        ],
        "tags": [
          "Project"
        ]
      }
    },
    "/v1beta1/projects/{id}/admins": {
      "get": {
        "summary": "Get all Admins of a Project",
        "operationId": "ShieldService_ListProjectAdmins",
        "responses": {
          "200": {
            "description": "A successful response.",
            "schema": {
              "$ref": "#/definitions/v1beta1ListProjectAdminsResponse"
            }
          },
          "default": {
            "description": "An unexpected error response.",
            "schema": {
              "$ref": "#/definitions/rpcStatus"
            }
          }
        },
        "parameters": [
          {
            "name": "id",
            "in": "path",
            "required": true,
            "type": "string"
          }
        ],
        "tags": [
          "Project"
        ]
      },
      "post": {
        "summary": "Add Admin to Project",
        "operationId": "ShieldService_AddProjectAdmin",
        "responses": {
          "200": {
            "description": "A successful response.",
            "schema": {
              "$ref": "#/definitions/v1beta1AddProjectAdminResponse"
            }
          },
          "default": {
            "description": "An unexpected error response.",
            "schema": {
              "$ref": "#/definitions/rpcStatus"
            }
          }
        },
        "parameters": [
          {
            "name": "id",
            "in": "path",
            "required": true,
            "type": "string"
          },
          {
            "name": "body",
            "in": "body",
            "required": true,
            "schema": {
              "$ref": "#/definitions/v1beta1AddProjectAdminRequestBody"
            }
          }
        ],
        "tags": [
          "Project"
        ]
      }
    },
    "/v1beta1/projects/{id}/admins/{userId}": {
      "delete": {
        "summary": "Remove Admin from Project",
        "operationId": "ShieldService_RemoveProjectAdmin",
        "responses": {
          "200": {
            "description": "A successful response.",
            "schema": {
              "$ref": "#/definitions/v1beta1RemoveProjectAdminResponse"
            }
          },
          "default": {
            "description": "An unexpected error response.",
            "schema": {
              "$ref": "#/definitions/rpcStatus"
            }
          }
        },
        "parameters": [
          {
            "name": "id",
            "in": "path",
            "required": true,
            "type": "string"
          },
          {
            "name": "userId",
            "in": "path",
            "required": true,
            "type": "string"
          }
        ],
        "tags": [
          "Project"
        ]
      }
    },
    "/v1beta1/relations": {
      "get": {
        "summary": "Get all Relations",
        "operationId": "ShieldService_ListRelations",
        "responses": {
          "200": {
            "description": "A successful response.",
            "schema": {
              "$ref": "#/definitions/v1beta1ListRelationsResponse"
            }
          },
          "default": {
            "description": "An unexpected error response.",
            "schema": {
              "$ref": "#/definitions/rpcStatus"
            }
          }
        },
        "tags": [
          "Relation"
        ]
      },
      "post": {
        "summary": "Create Relation",
        "operationId": "ShieldService_CreateRelation",
        "responses": {
          "200": {
            "description": "A successful response.",
            "schema": {
              "$ref": "#/definitions/v1beta1CreateRelationResponse"
            }
          },
          "default": {
            "description": "An unexpected error response.",
            "schema": {
              "$ref": "#/definitions/rpcStatus"
            }
          }
        },
        "parameters": [
          {
            "name": "body",
            "in": "body",
            "required": true,
            "schema": {
              "$ref": "#/definitions/v1beta1RelationRequestBody"
            }
          }
        ],
        "tags": [
          "Relation"
        ]
      }
    },
    "/v1beta1/relations/{id}": {
      "get": {
        "summary": "Get Relation by ID",
        "operationId": "ShieldService_GetRelation",
        "responses": {
          "200": {
            "description": "A successful response.",
            "schema": {
              "$ref": "#/definitions/v1beta1GetRelationResponse"
            }
          },
          "default": {
            "description": "An unexpected error response.",
            "schema": {
              "$ref": "#/definitions/rpcStatus"
            }
          }
        },
        "parameters": [
          {
            "name": "id",
            "in": "path",
            "required": true,
            "type": "string"
          }
        ],
        "tags": [
          "Relation"
        ]
      },
      "put": {
        "summary": "Update Relation by ID",
        "operationId": "ShieldService_UpdateRelation",
        "responses": {
          "200": {
            "description": "A successful response.",
            "schema": {
              "$ref": "#/definitions/v1beta1UpdateRelationResponse"
            }
          },
          "default": {
            "description": "An unexpected error response.",
            "schema": {
              "$ref": "#/definitions/rpcStatus"
            }
          }
        },
        "parameters": [
          {
            "name": "id",
            "in": "path",
            "required": true,
            "type": "string"
          },
          {
            "name": "body",
            "in": "body",
            "required": true,
            "schema": {
              "$ref": "#/definitions/v1beta1RelationRequestBody"
            }
          }
        ],
        "tags": [
          "Relation"
        ]
      }
    },
    "/v1beta1/resources": {
      "get": {
        "summary": "Get all Resources",
        "operationId": "ShieldService_ListResources",
        "responses": {
          "200": {
            "description": "A successful response.",
            "schema": {
              "$ref": "#/definitions/v1beta1ListResourcesResponse"
            }
          },
          "default": {
            "description": "An unexpected error response.",
            "schema": {
              "$ref": "#/definitions/rpcStatus"
            }
          }
        },
        "parameters": [
          {
            "name": "groupId",
            "in": "query",
            "required": false,
            "type": "string"
          },
          {
            "name": "projectId",
            "in": "query",
            "required": false,
            "type": "string"
          },
          {
            "name": "organizationId",
            "in": "query",
            "required": false,
            "type": "string"
          },
          {
            "name": "namespaceId",
            "in": "query",
            "required": false,
            "type": "string"
          }
        ],
        "tags": [
          "Resource"
        ]
      },
      "post": {
        "summary": "Create Resource",
        "operationId": "ShieldService_CreateResource",
        "responses": {
          "200": {
            "description": "A successful response.",
            "schema": {
              "$ref": "#/definitions/v1beta1CreateResourceResponse"
            }
          },
          "default": {
            "description": "An unexpected error response.",
            "schema": {
              "$ref": "#/definitions/rpcStatus"
            }
          }
        },
        "parameters": [
          {
            "name": "body",
            "in": "body",
            "required": true,
            "schema": {
              "$ref": "#/definitions/v1beta1ResourceRequestBody"
            }
          }
        ],
        "tags": [
          "Resource"
        ]
      }
    },
    "/v1beta1/resources/{id}": {
      "get": {
        "summary": "Get Resource by ID",
        "operationId": "ShieldService_GetResource",
        "responses": {
          "200": {
            "description": "A successful response.",
            "schema": {
              "$ref": "#/definitions/v1beta1GetResourceResponse"
            }
          },
          "default": {
            "description": "An unexpected error response.",
            "schema": {
              "$ref": "#/definitions/rpcStatus"
            }
          }
        },
        "parameters": [
          {
            "name": "id",
            "in": "path",
            "required": true,
            "type": "string"
          }
        ],
        "tags": [
          "Resource"
        ]
      },
      "put": {
        "summary": "Update Resource by ID",
        "operationId": "ShieldService_UpdateResource",
        "responses": {
          "200": {
            "description": "A successful response.",
            "schema": {
              "$ref": "#/definitions/v1beta1UpdateResourceResponse"
            }
          },
          "default": {
            "description": "An unexpected error response.",
            "schema": {
              "$ref": "#/definitions/rpcStatus"
            }
          }
        },
        "parameters": [
          {
            "name": "id",
            "in": "path",
            "required": true,
            "type": "string"
          },
          {
            "name": "body",
            "in": "body",
            "required": true,
            "schema": {
              "$ref": "#/definitions/v1beta1ResourceRequestBody"
            }
          }
        ],
        "tags": [
          "Resource"
        ]
      }
    },
    "/v1beta1/roles": {
      "get": {
        "summary": "Get all Roles",
        "operationId": "ShieldService_ListRoles",
        "responses": {
          "200": {
            "description": "A successful response.",
            "schema": {
              "$ref": "#/definitions/v1beta1ListRolesResponse"
            }
          },
          "default": {
            "description": "An unexpected error response.",
            "schema": {
              "$ref": "#/definitions/rpcStatus"
            }
          }
        },
        "tags": [
          "Role"
        ]
      },
      "post": {
        "summary": "Create Role",
        "operationId": "ShieldService_CreateRole",
        "responses": {
          "200": {
            "description": "A successful response.",
            "schema": {
              "$ref": "#/definitions/v1beta1CreateRoleResponse"
            }
          },
          "default": {
            "description": "An unexpected error response.",
            "schema": {
              "$ref": "#/definitions/rpcStatus"
            }
          }
        },
        "parameters": [
          {
            "name": "body",
            "in": "body",
            "required": true,
            "schema": {
              "$ref": "#/definitions/v1beta1RoleRequestBody"
            }
          }
        ],
        "tags": [
          "Role"
        ]
      }
    },
    "/v1beta1/roles/{id}": {
      "get": {
        "summary": "Get Role by ID",
        "operationId": "ShieldService_GetRole",
        "responses": {
          "200": {
            "description": "A successful response.",
            "schema": {
              "$ref": "#/definitions/v1beta1GetRoleResponse"
            }
          },
          "default": {
            "description": "An unexpected error response.",
            "schema": {
              "$ref": "#/definitions/rpcStatus"
            }
          }
        },
        "parameters": [
          {
            "name": "id",
            "in": "path",
            "required": true,
            "type": "string"
          }
        ],
        "tags": [
          "Role"
        ]
      },
      "put": {
        "summary": "Update Role by ID",
        "operationId": "ShieldService_UpdateRole",
        "responses": {
          "200": {
            "description": "A successful response.",
            "schema": {
              "$ref": "#/definitions/v1beta1UpdateRoleResponse"
            }
          },
          "default": {
            "description": "An unexpected error response.",
            "schema": {
              "$ref": "#/definitions/rpcStatus"
            }
          }
        },
        "parameters": [
          {
            "name": "id",
            "in": "path",
            "required": true,
            "type": "string"
          },
          {
            "name": "body",
            "in": "body",
            "required": true,
            "schema": {
              "$ref": "#/definitions/v1beta1RoleRequestBody"
            }
          }
        ],
        "tags": [
          "Role"
        ]
      }
    },
    "/v1beta1/users": {
      "get": {
        "summary": "Get All Users",
        "operationId": "ShieldService_ListUsers",
        "responses": {
          "200": {
            "description": "A successful response.",
            "schema": {
              "$ref": "#/definitions/v1beta1ListUsersResponse"
            }
          },
          "default": {
            "description": "An unexpected error response.",
            "schema": {
              "$ref": "#/definitions/rpcStatus"
            }
          }
        },
        "parameters": [
          {
            "name": "pageSize",
<<<<<<< HEAD
            "description": "google.protobuf.Struct fields = 1;\n string parent_token = 1;.",
=======
>>>>>>> cb4cb91f
            "in": "query",
            "required": false,
            "type": "integer",
            "format": "int32"
          },
          {
<<<<<<< HEAD
            "name": "pageToken",
=======
            "name": "pageNum",
>>>>>>> cb4cb91f
            "in": "query",
            "required": false,
            "type": "string"
          },
          {
            "name": "keyword",
            "in": "query",
            "required": false,
            "type": "string"
          }
        ],
        "tags": [
          "User"
        ]
      },
      "post": {
        "summary": "Create User",
        "operationId": "ShieldService_CreateUser",
        "responses": {
          "200": {
            "description": "A successful response.",
            "schema": {
              "$ref": "#/definitions/v1beta1CreateUserResponse"
            }
          },
          "default": {
            "description": "An unexpected error response.",
            "schema": {
              "$ref": "#/definitions/rpcStatus"
            }
          }
        },
        "parameters": [
          {
            "name": "body",
            "in": "body",
            "required": true,
            "schema": {
              "$ref": "#/definitions/v1beta1UserRequestBody"
            }
          }
        ],
        "tags": [
          "User"
        ]
      }
    },
    "/v1beta1/users/self": {
      "get": {
        "summary": "Get current user",
        "operationId": "ShieldService_GetCurrentUser",
        "responses": {
          "200": {
            "description": "A successful response.",
            "schema": {
              "$ref": "#/definitions/v1beta1GetCurrentUserResponse"
            }
          },
          "default": {
            "description": "An unexpected error response.",
            "schema": {
              "$ref": "#/definitions/rpcStatus"
            }
          }
        },
        "tags": [
          "User"
        ]
      },
      "put": {
        "summary": "Update current User",
        "operationId": "ShieldService_UpdateCurrentUser",
        "responses": {
          "200": {
            "description": "A successful response.",
            "schema": {
              "$ref": "#/definitions/v1beta1UpdateCurrentUserResponse"
            }
          },
          "default": {
            "description": "An unexpected error response.",
            "schema": {
              "$ref": "#/definitions/rpcStatus"
            }
          }
        },
        "parameters": [
          {
            "name": "body",
            "in": "body",
            "required": true,
            "schema": {
              "$ref": "#/definitions/v1beta1UserRequestBody"
            }
          }
        ],
        "tags": [
          "User"
        ]
      }
    },
    "/v1beta1/users/{id}": {
      "get": {
        "summary": "Get a User by id",
        "operationId": "ShieldService_GetUser",
        "responses": {
          "200": {
            "description": "A successful response.",
            "schema": {
              "$ref": "#/definitions/v1beta1GetUserResponse"
            }
          },
          "default": {
            "description": "An unexpected error response.",
            "schema": {
              "$ref": "#/definitions/rpcStatus"
            }
          }
        },
        "parameters": [
          {
            "name": "id",
            "in": "path",
            "required": true,
            "type": "string"
          }
        ],
        "tags": [
          "User"
        ]
      },
      "put": {
        "summary": "Update User by ID",
        "operationId": "ShieldService_UpdateUser",
        "responses": {
          "200": {
            "description": "A successful response.",
            "schema": {
              "$ref": "#/definitions/v1beta1UpdateUserResponse"
            }
          },
          "default": {
            "description": "An unexpected error response.",
            "schema": {
              "$ref": "#/definitions/rpcStatus"
            }
          }
        },
        "parameters": [
          {
            "name": "id",
            "in": "path",
            "required": true,
            "type": "string"
          },
          {
            "name": "body",
            "in": "body",
            "required": true,
            "schema": {
              "$ref": "#/definitions/v1beta1UserRequestBody"
            }
          }
        ],
        "tags": [
          "User"
        ]
      }
    },
    "/v1beta1/users/{id}/groups": {
      "get": {
        "summary": "List Groups of a User",
        "operationId": "ShieldService_ListUserGroups",
        "responses": {
          "200": {
            "description": "A successful response.",
            "schema": {
              "$ref": "#/definitions/v1beta1ListUserGroupsResponse"
            }
          },
          "default": {
            "description": "An unexpected error response.",
            "schema": {
              "$ref": "#/definitions/rpcStatus"
            }
          }
        },
        "parameters": [
          {
            "name": "id",
            "in": "path",
            "required": true,
            "type": "string"
          },
          {
            "name": "role",
            "in": "query",
            "required": false,
            "type": "string"
          }
        ],
        "tags": [
          "User"
        ]
      }
    }
  },
  "definitions": {
    "protobufAny": {
      "type": "object",
      "properties": {
        "@type": {
          "type": "string"
        }
      },
      "additionalProperties": {}
    },
    "protobufNullValue": {
      "type": "string",
      "enum": [
        "NULL_VALUE"
      ],
      "default": "NULL_VALUE",
      "description": "`NullValue` is a singleton enumeration to represent the null value for the\n`Value` type union.\n\n The JSON representation for `NullValue` is JSON `null`.\n\n - NULL_VALUE: Null value."
    },
    "rpcStatus": {
      "type": "object",
      "properties": {
        "code": {
          "type": "integer",
          "format": "int32"
        },
        "message": {
          "type": "string"
        },
        "details": {
          "type": "array",
          "items": {
            "$ref": "#/definitions/protobufAny"
          }
        }
      }
    },
    "v1beta1Action": {
      "type": "object",
      "properties": {
        "id": {
          "type": "string"
        },
        "name": {
          "type": "string"
        },
        "namespace": {
          "$ref": "#/definitions/v1beta1Namespace"
        },
        "createdAt": {
          "type": "string",
          "format": "date-time"
        },
        "updatedAt": {
          "type": "string",
          "format": "date-time"
        }
      }
    },
    "v1beta1ActionRequestBody": {
      "type": "object",
      "properties": {
        "id": {
          "type": "string"
        },
        "name": {
          "type": "string"
        },
        "namespaceId": {
          "type": "string"
        }
      }
    },
    "v1beta1AddGroupAdminRequestBody": {
      "type": "object",
      "properties": {
        "userIds": {
          "type": "array",
          "items": {
            "type": "string"
          }
        }
      }
    },
    "v1beta1AddGroupAdminResponse": {
      "type": "object",
      "properties": {
        "users": {
          "type": "array",
          "items": {
            "$ref": "#/definitions/v1beta1User"
          }
        }
      }
    },
    "v1beta1AddGroupUserRequestBody": {
      "type": "object",
      "properties": {
        "userIds": {
          "type": "array",
          "items": {
            "type": "string"
          }
        }
      }
    },
    "v1beta1AddGroupUserResponse": {
      "type": "object",
      "properties": {
        "users": {
          "type": "array",
          "items": {
            "$ref": "#/definitions/v1beta1User"
          }
        }
      }
    },
    "v1beta1AddOrganizationAdminRequestBody": {
      "type": "object",
      "properties": {
        "userIds": {
          "type": "array",
          "items": {
            "type": "string"
          }
        }
      }
    },
    "v1beta1AddOrganizationAdminResponse": {
      "type": "object",
      "properties": {
        "users": {
          "type": "array",
          "items": {
            "$ref": "#/definitions/v1beta1User"
          }
        }
      }
    },
    "v1beta1AddProjectAdminRequestBody": {
      "type": "object",
      "properties": {
        "userIds": {
          "type": "array",
          "items": {
            "type": "string"
          }
        }
      }
    },
    "v1beta1AddProjectAdminResponse": {
      "type": "object",
      "properties": {
        "users": {
          "type": "array",
          "items": {
            "$ref": "#/definitions/v1beta1User"
          }
        }
      }
    },
    "v1beta1CreateActionResponse": {
      "type": "object",
      "properties": {
        "action": {
          "$ref": "#/definitions/v1beta1Action"
        }
      }
    },
    "v1beta1CreateGroupResponse": {
      "type": "object",
      "properties": {
        "group": {
          "$ref": "#/definitions/v1beta1Group"
        }
      }
    },
    "v1beta1CreateNamespaceResponse": {
      "type": "object",
      "properties": {
        "namespace": {
          "$ref": "#/definitions/v1beta1Namespace"
        }
      }
    },
    "v1beta1CreateOrganizationResponse": {
      "type": "object",
      "properties": {
        "organization": {
          "$ref": "#/definitions/v1beta1Organization"
        }
      }
    },
    "v1beta1CreatePolicyResponse": {
      "type": "object",
      "properties": {
        "policies": {
          "type": "array",
          "items": {
            "$ref": "#/definitions/v1beta1Policy"
          }
        }
      }
    },
    "v1beta1CreateProjectResponse": {
      "type": "object",
      "properties": {
        "project": {
          "$ref": "#/definitions/v1beta1Project"
        }
      }
    },
    "v1beta1CreateRelationResponse": {
      "type": "object",
      "properties": {
        "relation": {
          "$ref": "#/definitions/v1beta1Relation"
        }
      }
    },
    "v1beta1CreateResourceResponse": {
      "type": "object",
      "properties": {
        "resource": {
          "$ref": "#/definitions/v1beta1Resource"
        }
      }
    },
    "v1beta1CreateRoleResponse": {
      "type": "object",
      "properties": {
        "role": {
          "$ref": "#/definitions/v1beta1Role"
        }
      }
    },
    "v1beta1CreateUserResponse": {
      "type": "object",
      "properties": {
        "user": {
          "$ref": "#/definitions/v1beta1User"
        }
      }
    },
    "v1beta1GetActionResponse": {
      "type": "object",
      "properties": {
        "action": {
          "$ref": "#/definitions/v1beta1Action"
        }
      }
    },
    "v1beta1GetCurrentUserResponse": {
      "type": "object",
      "properties": {
        "user": {
          "$ref": "#/definitions/v1beta1User"
        }
      }
    },
    "v1beta1GetGroupResponse": {
      "type": "object",
      "properties": {
        "group": {
          "$ref": "#/definitions/v1beta1Group"
        }
      }
    },
    "v1beta1GetNamespaceResponse": {
      "type": "object",
      "properties": {
        "namespace": {
          "$ref": "#/definitions/v1beta1Namespace"
        }
      }
    },
    "v1beta1GetOrganizationResponse": {
      "type": "object",
      "properties": {
        "organization": {
          "$ref": "#/definitions/v1beta1Organization"
        }
      }
    },
    "v1beta1GetPolicyResponse": {
      "type": "object",
      "properties": {
        "policy": {
          "$ref": "#/definitions/v1beta1Policy"
        }
      }
    },
    "v1beta1GetProjectResponse": {
      "type": "object",
      "properties": {
        "project": {
          "$ref": "#/definitions/v1beta1Project"
        }
      }
    },
    "v1beta1GetRelationResponse": {
      "type": "object",
      "properties": {
        "relation": {
          "$ref": "#/definitions/v1beta1Relation"
        }
      }
    },
    "v1beta1GetResourceResponse": {
      "type": "object",
      "properties": {
        "resource": {
          "$ref": "#/definitions/v1beta1Resource"
        }
      }
    },
    "v1beta1GetRoleResponse": {
      "type": "object",
      "properties": {
        "role": {
          "$ref": "#/definitions/v1beta1Role"
        }
      }
    },
    "v1beta1GetUserResponse": {
      "type": "object",
      "properties": {
        "user": {
          "$ref": "#/definitions/v1beta1User"
        }
      }
    },
    "v1beta1Group": {
      "type": "object",
      "properties": {
        "id": {
          "type": "string"
        },
        "name": {
          "type": "string"
        },
        "slug": {
          "type": "string"
        },
        "orgId": {
          "type": "string"
        },
        "metadata": {
          "type": "object"
        },
        "createdAt": {
          "type": "string",
          "format": "date-time"
        },
        "updatedAt": {
          "type": "string",
          "format": "date-time"
        }
      }
    },
    "v1beta1GroupRequestBody": {
      "type": "object",
      "properties": {
        "name": {
          "type": "string"
        },
        "slug": {
          "type": "string"
        },
        "metadata": {
          "type": "object"
        },
        "orgId": {
          "type": "string"
        }
      }
    },
    "v1beta1ListActionsResponse": {
      "type": "object",
      "properties": {
        "actions": {
          "type": "array",
          "items": {
            "$ref": "#/definitions/v1beta1Action"
          }
        }
      }
    },
    "v1beta1ListGroupAdminsResponse": {
      "type": "object",
      "properties": {
        "users": {
          "type": "array",
          "items": {
            "$ref": "#/definitions/v1beta1User"
          }
        }
      }
    },
    "v1beta1ListGroupUsersResponse": {
      "type": "object",
      "properties": {
        "users": {
          "type": "array",
          "items": {
            "$ref": "#/definitions/v1beta1User"
          }
        }
      }
    },
    "v1beta1ListGroupsResponse": {
      "type": "object",
      "properties": {
        "groups": {
          "type": "array",
          "items": {
            "$ref": "#/definitions/v1beta1Group"
          }
        }
      }
    },
    "v1beta1ListNamespacesResponse": {
      "type": "object",
      "properties": {
        "namespaces": {
          "type": "array",
          "items": {
            "$ref": "#/definitions/v1beta1Namespace"
          }
        }
      }
    },
    "v1beta1ListOrganizationAdminsResponse": {
      "type": "object",
      "properties": {
        "users": {
          "type": "array",
          "items": {
            "$ref": "#/definitions/v1beta1User"
          }
        }
      }
    },
    "v1beta1ListOrganizationsResponse": {
      "type": "object",
      "properties": {
        "organizations": {
          "type": "array",
          "items": {
            "$ref": "#/definitions/v1beta1Organization"
          }
        }
      }
    },
    "v1beta1ListPoliciesResponse": {
      "type": "object",
      "properties": {
        "policies": {
          "type": "array",
          "items": {
            "$ref": "#/definitions/v1beta1Policy"
          }
        }
      }
    },
    "v1beta1ListProjectAdminsResponse": {
      "type": "object",
      "properties": {
        "users": {
          "type": "array",
          "items": {
            "$ref": "#/definitions/v1beta1User"
          }
        }
      }
    },
    "v1beta1ListProjectsResponse": {
      "type": "object",
      "properties": {
        "projects": {
          "type": "array",
          "items": {
            "$ref": "#/definitions/v1beta1Project"
          }
        }
      }
    },
    "v1beta1ListRelationsResponse": {
      "type": "object",
      "properties": {
        "relations": {
          "type": "array",
          "items": {
            "$ref": "#/definitions/v1beta1Relation"
          }
        }
      }
    },
    "v1beta1ListResourcesResponse": {
      "type": "object",
      "properties": {
        "resources": {
          "type": "array",
          "items": {
            "$ref": "#/definitions/v1beta1Resource"
          }
        }
      }
    },
    "v1beta1ListRolesResponse": {
      "type": "object",
      "properties": {
        "roles": {
          "type": "array",
          "items": {
            "$ref": "#/definitions/v1beta1Role"
          }
        }
      }
    },
    "v1beta1ListUserGroupsResponse": {
      "type": "object",
      "properties": {
        "groups": {
          "type": "array",
          "items": {
            "$ref": "#/definitions/v1beta1Group"
          }
        }
      }
    },
    "v1beta1ListUsersResponse": {
      "type": "object",
      "properties": {
        "count": {
          "type": "integer",
          "format": "int32"
        },
<<<<<<< HEAD
        "previous": {
          "type": "string"
        },
        "next": {
          "type": "string"
        },
=======
>>>>>>> cb4cb91f
        "users": {
          "type": "array",
          "items": {
            "$ref": "#/definitions/v1beta1User"
          }
        }
      }
    },
    "v1beta1Namespace": {
      "type": "object",
      "properties": {
        "id": {
          "type": "string"
        },
        "name": {
          "type": "string"
        },
        "createdAt": {
          "type": "string",
          "format": "date-time"
        },
        "updatedAt": {
          "type": "string",
          "format": "date-time"
        }
      }
    },
    "v1beta1NamespaceRequestBody": {
      "type": "object",
      "properties": {
        "id": {
          "type": "string"
        },
        "name": {
          "type": "string"
        }
      }
    },
    "v1beta1Organization": {
      "type": "object",
      "properties": {
        "id": {
          "type": "string"
        },
        "name": {
          "type": "string"
        },
        "slug": {
          "type": "string"
        },
        "metadata": {
          "type": "object"
        },
        "createdAt": {
          "type": "string",
          "format": "date-time"
        },
        "updatedAt": {
          "type": "string",
          "format": "date-time"
        }
      }
    },
    "v1beta1OrganizationRequestBody": {
      "type": "object",
      "properties": {
        "name": {
          "type": "string"
        },
        "slug": {
          "type": "string"
        },
        "metadata": {
          "type": "object"
        }
      }
    },
    "v1beta1Policy": {
      "type": "object",
      "properties": {
        "id": {
          "type": "string"
        },
        "role": {
          "$ref": "#/definitions/v1beta1Role"
        },
        "action": {
          "$ref": "#/definitions/v1beta1Action"
        },
        "namespace": {
          "$ref": "#/definitions/v1beta1Namespace"
        },
        "createdAt": {
          "type": "string",
          "format": "date-time"
        },
        "updatedAt": {
          "type": "string",
          "format": "date-time"
        }
      }
    },
    "v1beta1PolicyRequestBody": {
      "type": "object",
      "properties": {
        "roleId": {
          "type": "string"
        },
        "actionId": {
          "type": "string"
        },
        "namespaceId": {
          "type": "string"
        }
      }
    },
    "v1beta1Project": {
      "type": "object",
      "properties": {
        "id": {
          "type": "string"
        },
        "name": {
          "type": "string"
        },
        "slug": {
          "type": "string"
        },
        "orgId": {
          "type": "string"
        },
        "metadata": {
          "type": "object"
        },
        "createdAt": {
          "type": "string",
          "format": "date-time"
        },
        "updatedAt": {
          "type": "string",
          "format": "date-time"
        }
      }
    },
    "v1beta1ProjectRequestBody": {
      "type": "object",
      "properties": {
        "name": {
          "type": "string"
        },
        "slug": {
          "type": "string"
        },
        "metadata": {
          "type": "object"
        },
        "orgId": {
          "type": "string"
        }
      }
    },
    "v1beta1Relation": {
      "type": "object",
      "properties": {
        "id": {
          "type": "string"
        },
        "subjectType": {
          "$ref": "#/definitions/v1beta1Namespace"
        },
        "subjectId": {
          "type": "string"
        },
        "objectType": {
          "$ref": "#/definitions/v1beta1Namespace"
        },
        "objectId": {
          "type": "string"
        },
        "role": {
          "$ref": "#/definitions/v1beta1Role"
        },
        "createdAt": {
          "type": "string",
          "format": "date-time"
        },
        "updatedAt": {
          "type": "string",
          "format": "date-time"
        }
      }
    },
    "v1beta1RelationRequestBody": {
      "type": "object",
      "properties": {
        "subjectType": {
          "type": "string"
        },
        "subjectId": {
          "type": "string"
        },
        "objectType": {
          "type": "string"
        },
        "objectId": {
          "type": "string"
        },
        "roleId": {
          "type": "string"
        }
      }
    },
    "v1beta1RemoveGroupAdminResponse": {
      "type": "object",
      "properties": {
        "message": {
          "type": "string"
        }
      }
    },
    "v1beta1RemoveGroupUserResponse": {
      "type": "object",
      "properties": {
        "message": {
          "type": "string"
        }
      }
    },
    "v1beta1RemoveOrganizationAdminResponse": {
      "type": "object",
      "properties": {
        "message": {
          "type": "string"
        }
      }
    },
    "v1beta1RemoveProjectAdminResponse": {
      "type": "object",
      "properties": {
        "message": {
          "type": "string"
        }
      }
    },
    "v1beta1Resource": {
      "type": "object",
      "properties": {
        "id": {
          "type": "string"
        },
        "name": {
          "type": "string"
        },
        "group": {
          "$ref": "#/definitions/v1beta1Group"
        },
        "project": {
          "$ref": "#/definitions/v1beta1Project"
        },
        "organization": {
          "$ref": "#/definitions/v1beta1Organization"
        },
        "namespace": {
          "$ref": "#/definitions/v1beta1Namespace"
        },
        "createdAt": {
          "type": "string",
          "format": "date-time"
        },
        "updatedAt": {
          "type": "string",
          "format": "date-time"
        },
        "user": {
          "$ref": "#/definitions/v1beta1User"
        },
        "urn": {
          "type": "string"
        }
      }
    },
    "v1beta1ResourceActionAuthzResponse": {
      "type": "object",
      "properties": {
        "status": {
          "type": "string"
        }
      }
    },
    "v1beta1ResourceRequestBody": {
      "type": "object",
      "properties": {
        "name": {
          "type": "string"
        },
        "groupId": {
          "type": "string"
        },
        "projectId": {
          "type": "string"
        },
        "organizationId": {
          "type": "string"
        },
        "namespaceId": {
          "type": "string"
        },
        "userId": {
          "type": "string"
        }
      }
    },
    "v1beta1Role": {
      "type": "object",
      "properties": {
        "id": {
          "type": "string"
        },
        "name": {
          "type": "string"
        },
        "types": {
          "type": "array",
          "items": {
            "type": "string"
          }
        },
        "namespace": {
          "$ref": "#/definitions/v1beta1Namespace"
        },
        "metadata": {
          "type": "object"
        },
        "createdAt": {
          "type": "string",
          "format": "date-time"
        },
        "updatedAt": {
          "type": "string",
          "format": "date-time"
        }
      }
    },
    "v1beta1RoleRequestBody": {
      "type": "object",
      "properties": {
        "id": {
          "type": "string"
        },
        "name": {
          "type": "string"
        },
        "types": {
          "type": "array",
          "items": {
            "type": "string"
          }
        },
        "namespaceId": {
          "type": "string"
        },
        "metadata": {
          "type": "object"
        }
      }
    },
    "v1beta1UpdateActionResponse": {
      "type": "object",
      "properties": {
        "action": {
          "$ref": "#/definitions/v1beta1Action"
        }
      }
    },
    "v1beta1UpdateCurrentUserResponse": {
      "type": "object",
      "properties": {
        "user": {
          "$ref": "#/definitions/v1beta1User"
        }
      }
    },
    "v1beta1UpdateGroupResponse": {
      "type": "object",
      "properties": {
        "group": {
          "$ref": "#/definitions/v1beta1Group"
        }
      }
    },
    "v1beta1UpdateNamespaceResponse": {
      "type": "object",
      "properties": {
        "namespace": {
          "$ref": "#/definitions/v1beta1Namespace"
        }
      }
    },
    "v1beta1UpdateOrganizationResponse": {
      "type": "object",
      "properties": {
        "organization": {
          "$ref": "#/definitions/v1beta1Organization"
        }
      }
    },
    "v1beta1UpdatePolicyResponse": {
      "type": "object",
      "properties": {
        "policies": {
          "type": "array",
          "items": {
            "$ref": "#/definitions/v1beta1Policy"
          }
        }
      }
    },
    "v1beta1UpdateProjectResponse": {
      "type": "object",
      "properties": {
        "project": {
          "$ref": "#/definitions/v1beta1Project"
        }
      }
    },
    "v1beta1UpdateRelationResponse": {
      "type": "object",
      "properties": {
        "relation": {
          "$ref": "#/definitions/v1beta1Relation"
        }
      }
    },
    "v1beta1UpdateResourceResponse": {
      "type": "object",
      "properties": {
        "resource": {
          "$ref": "#/definitions/v1beta1Resource"
        }
      }
    },
    "v1beta1UpdateRoleResponse": {
      "type": "object",
      "properties": {
        "role": {
          "$ref": "#/definitions/v1beta1Role"
        }
      }
    },
    "v1beta1UpdateUserResponse": {
      "type": "object",
      "properties": {
        "user": {
          "$ref": "#/definitions/v1beta1User"
        }
      }
    },
    "v1beta1User": {
      "type": "object",
      "properties": {
        "id": {
          "type": "string"
        },
        "name": {
          "type": "string"
        },
        "slug": {
          "type": "string"
        },
        "email": {
          "type": "string"
        },
        "metadata": {
          "type": "object"
        },
        "createdAt": {
          "type": "string",
          "format": "date-time"
        },
        "updatedAt": {
          "type": "string",
          "format": "date-time"
        }
      }
    },
    "v1beta1UserRequestBody": {
      "type": "object",
      "properties": {
        "name": {
          "type": "string"
        },
        "email": {
          "type": "string"
        },
        "metadata": {
          "type": "object"
        }
      }
    }
  }
}<|MERGE_RESOLUTION|>--- conflicted
+++ resolved
@@ -1645,24 +1645,17 @@
         "parameters": [
           {
             "name": "pageSize",
-<<<<<<< HEAD
-            "description": "google.protobuf.Struct fields = 1;\n string parent_token = 1;.",
-=======
->>>>>>> cb4cb91f
             "in": "query",
             "required": false,
             "type": "integer",
             "format": "int32"
           },
           {
-<<<<<<< HEAD
-            "name": "pageToken",
-=======
             "name": "pageNum",
->>>>>>> cb4cb91f
             "in": "query",
             "required": false,
-            "type": "string"
+            "type": "integer",
+            "format": "int32"
           },
           {
             "name": "keyword",
@@ -2404,15 +2397,6 @@
           "type": "integer",
           "format": "int32"
         },
-<<<<<<< HEAD
-        "previous": {
-          "type": "string"
-        },
-        "next": {
-          "type": "string"
-        },
-=======
->>>>>>> cb4cb91f
         "users": {
           "type": "array",
           "items": {
