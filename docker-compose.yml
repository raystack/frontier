--- conflicted
+++ resolved
@@ -10,27 +10,13 @@
     volumes:
       - ./temp/pgdata:/var/lib/postgresql/data
     ports:
-<<<<<<< HEAD
-      - "5432:5432"
-  spicedb-migration:
-    image: quay.io/authzed/spicedb:v1.0.0
-    command: spicedb migrate head --datastore-engine postgres --datastore-conn-uri postgres://spicedb:@pg2:5432/spicedb?sslmode=disable
-    restart: on-failure
-    depends_on:
-      - pg2
-  spicedb:
-    image: quay.io/authzed/spicedb:v1.0.0
-    ports:
-      - "8080:8080"
-      - "50051:50051"
-      - "50053:50053"
-    command:
-      spicedb serve --grpc-preshared-key "shield" --grpc-no-tls --datastore-engine postgres
-      --datastore-conn-uri postgres://spicedb:@pg2:5432/spicedb?sslmode=disable
-    restart: on-failure
-    depends_on:
-      - pg2
-      - spicedb-migration
+      - 5432:5432
+    healthcheck:
+      test: ["CMD-SHELL", "pg_isready -U shield"]
+      interval: 30s
+      timeout: 30s
+      retries: 3
+  
   pg2:
     image: "postgres:12"
     environment:
@@ -41,13 +27,12 @@
       - ./temp/pgdata2:/var/lib/postgresql/data
     ports:
       - "5431:5432"
-=======
-      - 5432:5432
     healthcheck:
-      test: ["CMD-SHELL", "pg_isready -U shield"]
+      test: ["CMD-SHELL", "pg_isready -U spicedb"]
       interval: 30s
       timeout: 30s
       retries: 3
+
   shield-migrate:
     build:
       context: .
@@ -59,6 +44,9 @@
     environment:
       - SHIELD_DB_DRIVER=postgres
       - SHIELD_DB_URL=postgres://shield:@pg:5432/shield?sslmode=disable
+      - SHIELD_SPICEDB_HOST=spicedb
+      - SHIELD_SPICEDB_PRE_SHARED_KEY=shield;
+
   shield:
     build:
       context: .
@@ -74,4 +62,27 @@
     environment:
       - SHIELD_DB_DRIVER=postgres
       - SHIELD_DB_URL=postgres://shield:@pg:5432/shield?sslmode=disable
->>>>>>> dc8ead6a
+
+  spicedb-migration:
+    image: quay.io/authzed/spicedb:v1.0.0
+    command: spicedb migrate head --datastore-engine postgres --datastore-conn-uri postgres://spicedb:@pg2:5432/spicedb?sslmode=disable
+    restart: on-failure
+    depends_on:
+      pg2:
+        condition: service_healthy
+        
+  spicedb:
+    image: quay.io/authzed/spicedb:v1.0.0
+    ports:
+      - "8080:8080"
+      - "50051:50051"
+      - "50053:50053"
+    command:
+      spicedb serve --grpc-preshared-key "shield" --grpc-no-tls --datastore-engine postgres
+      --datastore-conn-uri postgres://spicedb:@pg2:5432/spicedb?sslmode=disable
+    restart: on-failure
+    depends_on:
+      pg2:
+        condition: service_healthy
+      spicedb-migration:
+        condition: service_completed_successfully