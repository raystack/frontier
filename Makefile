--- conflicted
+++ resolved
@@ -4,11 +4,8 @@
 VERSION := $(shell git describe --tags ${TAG})
 .PHONY: build check fmt lint test test-race vet test-cover-html help install proto ui compose-up-dev
 .DEFAULT_GOAL := build
-<<<<<<< HEAD
+
 PROTON_COMMIT := "00bbe6326ed0356efb71d0e66bebff2f8d49403a"
-=======
-PROTON_COMMIT := "4cbb0dbb7f414c03b0113e86923158e27c7a60cd"
->>>>>>> acc70f6f
 
 ui:
 	@echo " > generating ui build"
