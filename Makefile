--- conflicted
+++ resolved
@@ -4,11 +4,7 @@
 VERSION := $(shell git describe --tags ${TAG})
 .PHONY: build check fmt lint test test-race vet test-cover-html help install proto ui compose-up-dev
 .DEFAULT_GOAL := build
-<<<<<<< HEAD
-PROTON_COMMIT := "59bb9149c419709169891c9ba72c81de3550f512"
-=======
 PROTON_COMMIT := "698f57c206bb5377f5aead5c509393ff92bf58ce"
->>>>>>> 97d3ab30
 
 ui:
 	@echo " > generating ui build"
