--- conflicted
+++ resolved
@@ -4,11 +4,7 @@
 VERSION := $(shell git describe --tags ${TAG})
 .PHONY: build check fmt lint test test-race vet test-cover-html help install proto ui compose-up-dev
 .DEFAULT_GOAL := build
-<<<<<<< HEAD
-PROTON_COMMIT := "fba39927b8b974dc1cc1ae0f05f1390580ec6d58"
-=======
 PROTON_COMMIT := "80ce71da5211fde064d83731a80cee2dffbdf84b"
->>>>>>> 812b10c7
 
 ui:
 	@echo " > generating ui build"
