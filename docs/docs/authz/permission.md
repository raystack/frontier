--- conflicted
+++ resolved
@@ -3,11 +3,7 @@
 
 # Permissions
 
-<<<<<<< HEAD
 Permissions determine what operations are allowed on a resource. In Shield, permissions are represented in the form of `service.resource.verb`, for example, `potato.cart.list`.
-=======
-Permissions represent rules that define what actions or operations a user or identity can perform on specific resources. Permissions help enforce security and access control by governing the level of access granted to individuals or groups.
->>>>>>> 90a4d136
 
 Permissions often correspond one-to-one with API methods. That is, each service has an associated set of permissions for each API method that it exposes. The caller of that method needs those permissions to call that method. For example, if you want to create a new project you must have the projecr create permission.
 
